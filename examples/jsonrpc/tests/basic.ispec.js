--- conflicted
+++ resolved
@@ -1,15 +1,10 @@
 /* eslint-disable no-console */
-<<<<<<< HEAD
 import { test, expect } from "jest";
 import { callMethod } from "../src";
 import * as bip32 from "bip32";
 import {getDigest} from './utils.js'
 import secp256k1 from 'secp256k1';
-=======
-import {test} from "jest";
-import {callMethod} from "../src";
 import fs from 'fs';
->>>>>>> 20c6b06c
 
 // FIXME: fcservice is expected to be running
 const URL = "http://127.0.0.1:3030/v0";
@@ -48,44 +43,6 @@
   expect(response.result).toBe(cbor_transaction);
 });
 
-test("sign_transaction", async () => {
-  let child = node.derivePath("m/44'/461'/0/0/0");
-
-  const response = await callMethod(
-    URL,
-    "sign_transaction",
-    [transaction, child.privateKey.toString("hex")],
-    1,
-  );
-<<<<<<< HEAD
-
-  let message_digest = getDigest(Buffer.from(cbor_transaction, 'hex'));
-  let result = secp256k1.ecdsaVerify(Buffer.from(response.result, "hex"), message_digest, child.publicKey);
-
-  expect(result).toBeTruthy();
-});
-
-test("verify_signature", async () => {
-  let child = node.derivePath("m/44'/461'/0/0/0");
-
-  let message_digest = getDigest(Buffer.from(cbor_transaction, 'hex'));
-
-  let signature = secp256k1.ecdsaSign(message_digest, child.privateKey);
-  signature = Buffer.from(signature.signature);
-
-  const response = await callMethod(
-    URL,
-    "verify_signature",
-    [signature.toString('hex'), message_digest.toString('hex'), child.publicKey.toString("hex")],
-    1,
-  );
-
-  expect(response.result).toBeTruthy();
-=======
-  // TODO: Check results
-  console.log(response);
-});
-
 test("transaction_testvectors", async () => {
   let rawData = fs.readFileSync('tests/manual_testvectors.json');
   let jsonData = JSON.parse(rawData);
@@ -110,5 +67,38 @@
     }
 
   }
->>>>>>> 20c6b06c
+});
+
+test("sign_transaction", async () => {
+  let child = node.derivePath("m/44'/461'/0/0/0");
+
+  const response = await callMethod(
+    URL,
+    "sign_transaction",
+    [transaction, child.privateKey.toString("hex")],
+    1,
+  );
+
+  let message_digest = getDigest(Buffer.from(cbor_transaction, 'hex'));
+  let result = secp256k1.ecdsaVerify(Buffer.from(response.result, "hex"), message_digest, child.publicKey);
+
+  expect(result).toBeTruthy();
+});
+
+test("verify_signature", async () => {
+  let child = node.derivePath("m/44'/461'/0/0/0");
+
+  let message_digest = getDigest(Buffer.from(cbor_transaction, 'hex'));
+
+  let signature = secp256k1.ecdsaSign(message_digest, child.privateKey);
+  signature = Buffer.from(signature.signature);
+
+  const response = await callMethod(
+    URL,
+    "verify_signature",
+    [signature.toString('hex'), message_digest.toString('hex'), child.publicKey.toString("hex")],
+    1,
+  );
+
+  expect(response.result).toBeTruthy();
 });