--- conflicted
+++ resolved
@@ -9,7 +9,6 @@
 )]
 
 use crate::api::{
-<<<<<<< HEAD
     MessageParams, MessageTx, MessageTxAPI, MessageTxNetwork, SignatureAPI, SignedMessageAPI,
     UnsignedMessageAPI,
 };
@@ -18,16 +17,6 @@
     ConstructorParams, ExecParams, MethodInit, MethodMultisig, ProposalHashData, ProposeParams,
     TxnID, TxnIDParams, INIT_ACTOR_ADDR,
 };
-=======
-    ConstructorParamsMultisig, MessageParams, MessageParamsMultisig, MessageTx, MessageTxAPI,
-    MessageTxNetwork, PropoposalHashDataParamsMultisig, ProposeParamsMultisig, SignatureAPI,
-    SignedMessageAPI, TxnIDParamsMultisig, UnsignedMessageAPI, PaymentChannelCreateParams,
-    MessageParamsPaymentChannelCreate, PaymentChannelUpdateStateParams, SignedVoucher,
-    SpecsActorsCryptoSignature,
-};
-use crate::error::SignerError;
-use extras::{MethodInit, MethodMultisig, MethodsPaych, INIT_ACTOR_ADDR};
->>>>>>> c70ecf6b
 use forest_address::{Address, Network};
 use forest_cid::{multihash::Identity, Cid, Codec};
 use forest_encoding::blake2b_256;
@@ -833,15 +822,9 @@
     use crate::{
         approve_multisig_message, cancel_multisig_message, create_multisig, key_derive,
         key_derive_from_seed, key_generate_mnemonic, key_recover, proposal_multisig_message,
-<<<<<<< HEAD
         serialize_params, transaction_parse, transaction_serialize, transaction_sign_bls_raw,
-        transaction_sign_raw, verify_aggregated_signature, verify_signature, CborBuffer, Mnemonic,
+        transaction_sign_raw, verify_aggregated_signature, verify_signature, create_pymtchan, CborBuffer, Mnemonic,
         PrivateKey,
-=======
-        transaction_parse, transaction_serialize, transaction_sign_bls_raw, transaction_sign_raw,
-        verify_aggregated_signature, verify_signature, CborBuffer, Mnemonic, PrivateKey,
-        create_pymtchan, update_pymtchan, settle_pymtchan, collect_pymtchan, transaction_sign
->>>>>>> c70ecf6b
     };
     use bip39::{Language, Seed};
     use forest_encoding::blake2b_256;
