#![cfg_attr(
    not(test),
    deny(
        clippy::option_unwrap_used,
        clippy::option_expect_used,
        clippy::result_unwrap_used,
        clippy::result_expect_used,
    )
)]

use crate::api::{
<<<<<<< HEAD
    MessageParams, MessageTx, MessageTxAPI, MessageTxNetwork, SignatureAPI, SignedMessageAPI,
    UnsignedMessageAPI,
};
use crate::error::SignerError;
use extras::{
    ConstructorParams, ExecParams, MethodInit, MethodMultisig, ProposalHashData, ProposeParams,
    TxnID, TxnIDParams, INIT_ACTOR_ADDR,
};
=======
    ConstructorParamsMultisig, MessageParams, MessageParamsMultisig, MessageTx, MessageTxAPI,
    MessageTxNetwork, PropoposalHashDataParamsMultisig, ProposeParamsMultisig, SignatureAPI,
    SignedMessageAPI, TxnIDParamsMultisig, UnsignedMessageAPI, PaymentChannelCreateParams,
    MessageParamsPaymentChannelCreate, PaymentChannelUpdateStateParams, SignedVoucher,
    SpecsActorsCryptoSignature,
};
use crate::error::SignerError;
use extras::{MethodInit, MethodMultisig, MethodsPaych, INIT_ACTOR_ADDR};
>>>>>>> c70ecf6b
use forest_address::{Address, Network};
use forest_cid::{multihash::Identity, Cid, Codec};
use forest_encoding::blake2b_256;
use forest_encoding::{from_slice, to_vec};
use num_bigint_chainsafe::BigUint;
use std::convert::TryFrom;
use std::str::FromStr;

use crate::extended_key::ExtendedSecretKey;
use bip39::{Language, MnemonicType, Seed};
use bls_signatures::Serialize;
use rayon::prelude::*;
use secp256k1::util::{
    COMPRESSED_PUBLIC_KEY_SIZE, FULL_PUBLIC_KEY_SIZE, SECRET_KEY_SIZE, SIGNATURE_SIZE,
};
use secp256k1::{recover, sign, verify, Message, RecoveryId};
use zx_bip44::BIP44Path;

use crate::signature::{Signature, SignatureBLS, SignatureSECP256K1};

pub mod api;
pub mod error;
pub mod extended_key;
pub mod signature;
pub mod utils;

/// Mnemonic string
pub struct Mnemonic(pub String);

/// CBOR message in a buffer
pub struct CborBuffer(pub Vec<u8>);

impl AsRef<[u8]> for CborBuffer {
    fn as_ref(&self) -> &[u8] {
        &self.0
    }
}

pub const SIGNATURE_RECOVERY_SIZE: usize = SIGNATURE_SIZE + 1;

/// Private key buffer
pub struct PrivateKey(pub [u8; SECRET_KEY_SIZE]);

/// Public key buffer
pub struct PublicKey(pub [u8; FULL_PUBLIC_KEY_SIZE]);

/// Compressed public key buffer
pub struct PublicKeyCompressed(pub [u8; COMPRESSED_PUBLIC_KEY_SIZE]);

/// Extended key structure
pub struct ExtendedKey {
    pub private_key: PrivateKey,
    pub public_key: PublicKey,
    pub address: String,
}

#[cfg(feature = "with-ffi-support")]
ffi_support::implement_into_ffi_by_pointer!(ExtendedKey);

impl TryFrom<String> for PrivateKey {
    type Error = SignerError;

    fn try_from(s: String) -> Result<PrivateKey, Self::Error> {
        let v = base64::decode(&s)?;

        PrivateKey::try_from(v)
    }
}

impl TryFrom<Vec<u8>> for PrivateKey {
    type Error = SignerError;

    fn try_from(v: Vec<u8>) -> Result<PrivateKey, Self::Error> {
        if v.len() != SECRET_KEY_SIZE {
            return Err(SignerError::GenericString("Invalid Key Length".to_string()));
        }
        let mut sk = PrivateKey {
            0: [0; SECRET_KEY_SIZE],
        };
        sk.0.copy_from_slice(&v[..SECRET_KEY_SIZE]);
        Ok(sk)
    }
}

/// Generates a random mnemonic (English - 24 words)
pub fn key_generate_mnemonic() -> Result<Mnemonic, SignerError> {
    let mnemonic = bip39::Mnemonic::new(MnemonicType::Words24, Language::English);
    Ok(Mnemonic(mnemonic.to_string()))
}

/// Returns a public key, private key and address given a mnemonic, derivation path and a password
///
/// # Arguments
///
/// * `mnemonic` - A string containing a 24-words English mnemonic
/// * `path` - A string containing a derivation path
/// * `password` - Password to decrypt seed, if none use and empty string (e.g "")
pub fn key_derive(mnemonic: &str, path: &str, password: &str) -> Result<ExtendedKey, SignerError> {
    let mnemonic = bip39::Mnemonic::from_phrase(&mnemonic, Language::English)
        .map_err(|err| SignerError::GenericString(err.to_string()))?;

    let seed = Seed::new(&mnemonic, password);

    let master = ExtendedSecretKey::try_from(seed.as_bytes())?;

    let bip44_path = BIP44Path::from_string(path)?;

    let esk = master.derive_bip44(&bip44_path)?;

    let mut address = Address::new_secp256k1(&esk.public_key().to_vec())?;

    address.set_network(Network::Mainnet);
    if bip44_path.is_testnet() {
        address.set_network(Network::Testnet);
    }

    Ok(ExtendedKey {
        private_key: PrivateKey(esk.secret_key()),
        public_key: PublicKey(esk.public_key()),
        address: address.to_string(),
    })
}

/// Returns a public key, private key and address given a seed and derivation path
///
/// # Arguments
///
/// * `seed` - A seed as bytes array
/// * `path` - A string containing a derivation path
///
pub fn key_derive_from_seed(seed: &[u8], path: &str) -> Result<ExtendedKey, SignerError> {
    let master = ExtendedSecretKey::try_from(seed)?;

    let bip44_path = BIP44Path::from_string(path)?;

    let esk = master.derive_bip44(&bip44_path)?;

    let mut address = Address::new_secp256k1(&esk.public_key().to_vec())?;

    address.set_network(Network::Mainnet);
    if bip44_path.is_testnet() {
        address.set_network(Network::Testnet);
    }

    Ok(ExtendedKey {
        private_key: PrivateKey(esk.secret_key()),
        public_key: PublicKey(esk.public_key()),
        address: address.to_string(),
    })
}

/// Get extended key from private key
///
/// # Arguments
///
/// * `private_key` - A `PrivateKey`
/// * `testnet` - specify the network, `true` if testnet else `false` for mainnet
///
pub fn key_recover(private_key: &PrivateKey, testnet: bool) -> Result<ExtendedKey, SignerError> {
    let secret_key = secp256k1::SecretKey::parse_slice(&private_key.0)?;
    let public_key = secp256k1::PublicKey::from_secret_key(&secret_key);
    let mut address = Address::new_secp256k1(&public_key.serialize())?;

    if testnet {
        address.set_network(Network::Testnet);
    } else {
        address.set_network(Network::Mainnet);
    }

    Ok(ExtendedKey {
        private_key: PrivateKey(secret_key.serialize()),
        public_key: PublicKey(public_key.serialize()),
        address: address.to_string(),
    })
}

/// Serialize a transaction and return a CBOR hexstring.
///
/// # Arguments
///
/// * `transaction` - a filecoin transaction
///
pub fn transaction_serialize(
    unsigned_message_arg: &UnsignedMessageAPI,
) -> Result<CborBuffer, SignerError> {
    let unsigned_message = forest_message::UnsignedMessage::try_from(unsigned_message_arg)?;
    let message_cbor = CborBuffer(to_vec(&unsigned_message)?);
    Ok(message_cbor)
}

/// Parse a CBOR hextring into a filecoin transaction (signed or unsigned).
///
/// # Arguments
///
/// * `hexstring` - the cbor hexstring to parse
/// * `testnet` - boolean value `true` if testnet or `false` for mainnet
///
pub fn transaction_parse(
    cbor_buffer: &CborBuffer,
    testnet: bool,
) -> Result<MessageTxAPI, SignerError> {
    let message: MessageTx = from_slice(cbor_buffer.as_ref())?;

    let message_tx_with_network = MessageTxNetwork {
        message_tx: message,
        testnet,
    };

    let parsed_message = MessageTxAPI::try_from(message_tx_with_network)?;

    Ok(parsed_message)
}

fn transaction_sign_secp56k1_raw(
    unsigned_message_api: &UnsignedMessageAPI,
    private_key: &PrivateKey,
) -> Result<SignatureSECP256K1, SignerError> {
    let message_cbor = transaction_serialize(unsigned_message_api)?;

    let secret_key = secp256k1::SecretKey::parse_slice(&private_key.0)?;

    let cid_hashed = utils::get_digest(message_cbor.as_ref())?;

    let message_digest = Message::parse_slice(&cid_hashed)?;

    let (signature_rs, recovery_id) = sign(&message_digest, &secret_key);

    let mut signature = SignatureSECP256K1 { 0: [0; 65] };
    signature.0[..64].copy_from_slice(&signature_rs.serialize()[..]);
    signature.0[64] = recovery_id.serialize();

    Ok(signature)
}

fn transaction_sign_bls_raw(
    unsigned_message_api: &UnsignedMessageAPI,
    private_key: &PrivateKey,
) -> Result<SignatureBLS, SignerError> {
    let message_cbor = transaction_serialize(unsigned_message_api)?;

    let sk = bls_signatures::PrivateKey::from_bytes(&private_key.0)?;
    let sig = sk.sign(&message_cbor.0);

    Ok(SignatureBLS::try_from(sig.as_bytes())?)
}

/// Sign a transaction and return a raw signature (RSV format).
///
/// # Arguments
///
/// * `unsigned_message_api` - an unsigned filecoin message
/// * `private_key` - a `PrivateKey`
///
pub fn transaction_sign_raw(
    unsigned_message_api: &UnsignedMessageAPI,
    private_key: &PrivateKey,
) -> Result<Signature, SignerError> {
    // the `from` address protocol let us know which signing scheme to use
    let signature = match unsigned_message_api
        .from
        .as_bytes()
        .get(1)
        .ok_or(SignerError::GenericString("Empty signing protocol".into()))?
    {
        b'1' => Signature::SignatureSECP256K1(transaction_sign_secp56k1_raw(
            unsigned_message_api,
            private_key,
        )?),
        b'3' => {
            Signature::SignatureBLS(transaction_sign_bls_raw(unsigned_message_api, private_key)?)
        }
        _ => {
            return Err(SignerError::GenericString(
                "Unknown signing protocol".to_string(),
            ));
        }
    };

    Ok(signature)
}

/// Sign a transaction and return a signed message (message + signature).
///
/// # Arguments
///
/// * `unsigned_message_api` - an unsigned filecoin message
/// * `private_key` - a `PrivateKey`
///
pub fn transaction_sign(
    unsigned_message: &UnsignedMessageAPI,
    private_key: &PrivateKey,
) -> Result<SignedMessageAPI, SignerError> {
    let signature = transaction_sign_raw(unsigned_message, private_key)?;

    let signed_message = SignedMessageAPI {
        message: unsigned_message.to_owned(),
        signature: SignatureAPI::from(&signature),
    };

    Ok(signed_message)
}

fn verify_secp256k1_signature(
    signature: &SignatureSECP256K1,
    cbor_buffer: &CborBuffer,
) -> Result<bool, SignerError> {
    let network = Network::Testnet;

    let signature_rs = secp256k1::Signature::parse_slice(&signature.0[..64])?;
    let recovery_id = RecoveryId::parse(signature.0[64])?;

    // Should be default network here
    // FIXME: For now only testnet
    let tx = transaction_parse(cbor_buffer, network == Network::Testnet)?;

    // Decode the CBOR transaction hex string into CBOR transaction buffer
    let message_digest = utils::get_digest(cbor_buffer.as_ref())?;

    let blob_to_sign = Message::parse_slice(&message_digest)?;

    let public_key = recover(&blob_to_sign, &signature_rs, &recovery_id)?;
    let mut from = Address::new_secp256k1(&public_key.serialize().to_vec())?;
    from.set_network(network);

    let tx_from = match tx {
        MessageTxAPI::UnsignedMessageAPI(tx) => tx.from,
        MessageTxAPI::SignedMessageAPI(tx) => tx.message.from,
    };
    let expected_from = from.to_string();

    // Compare recovered public key with the public key from the transaction
    if tx_from != expected_from {
        return Ok(false);
    }

    Ok(verify(&blob_to_sign, &signature_rs, &public_key))
}

fn verify_bls_signature(
    signature: &SignatureBLS,
    cbor_buffer: &CborBuffer,
) -> Result<bool, SignerError> {
    // TODO: need a function to extract from public key from cbor buffer directly
    let message = transaction_parse(cbor_buffer, true)?;

    let pk = bls_signatures::PublicKey::from_bytes(message.get_message().from.as_bytes())?;

    let sig = bls_signatures::Signature::from_bytes(signature.as_ref())?;

    let result = pk.verify(sig, cbor_buffer.as_ref());

    Ok(result)
}

/// Verify a signature. Return a boolean.
///
/// # Arguments
///
/// * `signature` - RSV format signature or BLS signature
/// * `cbor_buffer` - the CBOR transaction to verify the signature against
///
pub fn verify_signature(
    signature: &Signature,
    cbor_buffer: &CborBuffer,
) -> Result<bool, SignerError> {
    let result = match signature {
        Signature::SignatureSECP256K1(sig_secp256k1) => {
            verify_secp256k1_signature(sig_secp256k1, cbor_buffer)?
        }
        Signature::SignatureBLS(sig_bls) => verify_bls_signature(sig_bls, cbor_buffer)?,
    };

    Ok(result)
}

fn extract_from_pub_key_from_message(
    cbor_message: &CborBuffer,
) -> Result<bls_signatures::PublicKey, SignerError> {
    let message = transaction_parse(cbor_message, true)?;

    let unsigned_message_api = message.get_message();
    let from_address = Address::from_str(&unsigned_message_api.from)?;

    let pk = bls_signatures::PublicKey::from_bytes(&from_address.payload_bytes())?;

    Ok(pk)
}

pub fn verify_aggregated_signature(
    signature: &SignatureBLS,
    cbor_messages: &[CborBuffer],
) -> Result<bool, SignerError> {
    let sig = bls_signatures::Signature::from_bytes(signature.as_ref())?;

    // Get public keys from message
    let tmp: Result<Vec<_>, SignerError> = cbor_messages
        .iter()
        .map(|cbor_message| extract_from_pub_key_from_message(cbor_message))
        .collect();

    let pks = match tmp {
        Ok(public_keys) => public_keys,
        Err(_) => {
            return Err(SignerError::GenericString(
                "Invalid public key extracted from message".to_string(),
            ));
        }
    };

    // Hashes
    let hashes: Vec<_> = cbor_messages
        .par_iter()
        .map(|cbor_message| bls_signatures::hash(cbor_message.as_ref()))
        .collect::<Vec<_>>();

    Ok(bls_signatures::verify(&sig, &hashes, pks.as_slice()))
}

/// Utilitary function to create a create multisig message. Return an unsigned message.
///
/// # Arguments
///
/// * `sender_address` - A string address
/// * `addresses` - List of string addresses of the multisig
/// * `value` - Value to send on the multisig
/// * `required` - Number of required signatures required
/// * `nonce` - Nonce of the message
/// * `duration` - Duration of the multisig
///
pub fn create_multisig(
    sender_address: String,
    addresses: Vec<String>,
    value: String,
    required: i64,
    nonce: u64,
    duration: i64,
) -> Result<UnsignedMessageAPI, SignerError> {
    let signers_tmp: Result<Vec<Address>, _> = addresses
        .into_iter()
        .map(|address_string| Address::from_str(&address_string))
        .collect();

    let signers = match signers_tmp {
        Ok(signers) => signers,
        Err(_) => {
            return Err(SignerError::GenericString(
                "Failed to parse one of the signer addresses".to_string(),
            ));
        }
    };

    if duration < 0 && duration != -1 {
        return Err(SignerError::GenericString(
            "Invalid duration value (duration >= -1)".to_string(),
        ));
    };

    let constructor_params_multisig = ConstructorParams {
        signers: signers,
        num_approvals_threshold: required,
        unlock_duration: duration,
    };

    let serialized_constructor_params =
        forest_vm::Serialized::serialize::<ConstructorParams>(constructor_params_multisig)
            .map_err(|err| SignerError::GenericString(err.to_string()))?;

    let message_params_multisig = ExecParams {
        code_cid: Cid::new_v1(Codec::Raw, Identity::digest(b"fil/1/multisig")),
        constructor_params: serialized_constructor_params,
    };

    let serialized_params = forest_vm::Serialized::serialize::<ExecParams>(message_params_multisig)
        .map_err(|err| SignerError::GenericString(err.to_string()))?;

    let multisig_create_message_api = UnsignedMessageAPI {
        to: INIT_ACTOR_ADDR.to_string(),
        from: sender_address,
        nonce,
        value,
        // https://github.com/filecoin-project/lotus/blob/596ed330dda83eac0f6e9c010ef7ada9e543369b/node/impl/full/multisig.go#L46
        gas_price: "1".to_string(),
        // used the same value as https://github.com/filecoin-project/lotus/blob/596ed330dda83eac0f6e9c010ef7ada9e543369b/node/impl/full/multisig.go#L78
        gas_limit: 1000000,
        method: MethodInit::Exec as u64,
        params: base64::encode(serialized_params.bytes()),
    };

    Ok(multisig_create_message_api)
}

/// Utilitary function to create a proposal multisig message. Return an unsigned message.
///
/// # Arguments
///
/// * `multisig_address` - A string address
/// * `to_address` - A string address
/// * `from_address` - A string address
/// * `amount` - Amount of the transaction
/// * `nonce` - Nonce of the message
///
pub fn proposal_multisig_message(
    multisig_address: String,
    to_address: String,
    from_address: String,
    amount: String,
    nonce: u64,
) -> Result<UnsignedMessageAPI, SignerError> {
    let propose_params_multisig = ProposeParams {
        to: Address::from_str(&to_address)?,
        value: BigUint::from_str(&amount)?,
        method: 0,
        params: forest_vm::Serialized::new(Vec::new()),
    };

    let params = forest_vm::Serialized::serialize::<ProposeParams>(propose_params_multisig)
        .map_err(|err| SignerError::GenericString(err.to_string()))?;

    let multisig_propose_message_api = UnsignedMessageAPI {
        to: multisig_address,
        from: from_address,
        nonce,
        value: "0".to_string(),
        // https://github.com/filecoin-project/lotus/blob/596ed330dda83eac0f6e9c010ef7ada9e543369b/node/impl/full/multisig.go#L46
        gas_price: "1".to_string(),
        // used the same value as https://github.com/filecoin-project/lotus/blob/596ed330dda83eac0f6e9c010ef7ada9e543369b/node/impl/full/multisig.go#L78
        gas_limit: 1000000,
        method: MethodMultisig::Propose as u64,
        params: base64::encode(params.bytes()),
    };

    Ok(multisig_propose_message_api)
}

fn approve_or_cancel_multisig_message(
    method: u64,
    multisig_address: String,
    message_id: i64,
    proposer_address: String,
    to_address: String,
    amount: String,
    from_address: String,
    nonce: u64,
) -> Result<UnsignedMessageAPI, SignerError> {
    let proposal_parameter = ProposalHashData {
        requester: Address::from_str(&proposer_address)?,
        to: Address::from_str(&to_address)?,
        value: BigUint::from_str(&amount)?,
        method: 0,
        params: forest_vm::Serialized::new(Vec::new()),
    };

    let serialize_proposal_parameter =
        forest_vm::Serialized::serialize::<ProposalHashData>(proposal_parameter)
            .map_err(|err| SignerError::GenericString(err.to_string()))?;
    let proposal_hash = blake2b_256(&serialize_proposal_parameter);

    let params_txnid = TxnIDParams {
        id: TxnID(message_id),
        proposal_hash,
    };

    let params = forest_vm::Serialized::serialize::<TxnIDParams>(params_txnid)
        .map_err(|err| SignerError::GenericString(err.to_string()))?;

    let multisig_unsigned_message_api = UnsignedMessageAPI {
        to: multisig_address,
        from: from_address,
        nonce,
        value: "0".to_string(),
        gas_price: "1".to_string(),
        gas_limit: 1000000,
        method,
        params: base64::encode(params.bytes()),
    };

    Ok(multisig_unsigned_message_api)
}

/// Utilitary function to create an approve multisig message. Return an unsigned message.
///
/// # Arguments
///
/// * `multisig_address` - A string address
/// * `message_id` - message id
/// * `proposer_address` - A string address
/// * `to_address` - A string address
/// * `amount` - Amount of the transaction
/// * `from_address` - A string address
/// * `nonce` - Nonce of the message
///
pub fn approve_multisig_message(
    multisig_address: String,
    message_id: i64,
    proposer_address: String,
    to_address: String,
    amount: String,
    from_address: String,
    nonce: u64,
) -> Result<UnsignedMessageAPI, SignerError> {
    approve_or_cancel_multisig_message(
        MethodMultisig::Approve as u64,
        multisig_address,
        message_id,
        proposer_address,
        to_address,
        amount,
        from_address,
        nonce,
    )
}

/// Utilitary function to create a cancel multisig message. Return an unsigned message.
///
/// # Arguments
///
/// * `multisig_address` - A string address
/// * `message_id` - message id
/// * `proposer_address` - A string address
/// * `to_address` - A string address
/// * `amount` - Amount of the transaction
/// * `from_address` - A string address
/// * `nonce` - Nonce of the message
///
pub fn cancel_multisig_message(
    multisig_address: String,
    message_id: i64,
    proposer_address: String,
    to_address: String,
    amount: String,
    from_address: String,
    nonce: u64,
) -> Result<UnsignedMessageAPI, SignerError> {
    approve_or_cancel_multisig_message(
        MethodMultisig::Cancel as u64,
        multisig_address,
        message_id,
        proposer_address,
        to_address,
        amount,
        from_address,
        nonce,
    )
}

/// Utilitary function to serialize parameters of a message. Return a CBOR hexstring.
///
/// # Arguments
///
/// * `params` - Parameters to serialize

pub fn serialize_params(params: MessageParams) -> Result<CborBuffer, SignerError> {
    let serialized_params = params.serialize()?;
    let message_cbor = CborBuffer(serialized_params.bytes().to_vec());
    Ok(message_cbor)
}

/// Utility function to create a payment channel creation message.  Returns unsigned message.
/// 
/// # Arguments
///
/// * `from_address` - A string address
/// * `to_address` - A string address
/// * `value` - Amount to put in the payment channel initially
/// * `nonce` - Nonce of the message; should be from_address's MpoolGetNonce() value
///
pub fn create_pymtchan(
    from_address: &str,
    to_address: &str,
    value: String,
    nonce: u64,
) -> Result<UnsignedMessageAPI, SignerError> {
    let create_payment_channel_params = PaymentChannelCreateParams { 
        from: from_address.to_owned(),
        to: to_address.to_owned(),
    };

    let message_params_create_pymtchan = MessageParamsPaymentChannelCreate {
        code_cid: "fil/1/paymentchannel".to_string(),
        pch_constructor_params: create_payment_channel_params,
    };

    // TODO:  don't hardcode gas limit and gas price; use a gas estimator!
    let pch_create_message_api = UnsignedMessageAPI {
        to: "t01".to_owned(),            // INIT_ACTOR_ADDR
        from: from_address.to_owned(),
        nonce,
        value,
        // Next two based on https://github.com/filecoin-project/lotus/blob/fe4efa0e0ee045d38f63f4955d01cbf3e36bc41f/paychmgr/simple.go#L40
        gas_price: "100".to_string(),
        gas_limit: 200000000,
        method: MethodInit::Exec as u64,
        params: MessageParams::MessageParamsPaymentChannelCreate(message_params_create_pymtchan),
    };

    Ok(pch_create_message_api)
}

/// Utility function to update the state of a payment channel.  Returns unsigned message.
/// 
/// # Arguments
///
/// * `pch_address` - A string address
/// * `from_address` - A string address
/// * `signed_voucher` - A SignedVoucher to be associated with the payment channel
/// * `nonce` - Nonce of the message; should be from_address's MpoolGetNonce() value
///
pub fn update_pymtchan(
    pch_address: &str,
    from_address: &str,
    signed_voucher: &SignedVoucher,
    nonce: u64,
) -> Result<UnsignedMessageAPI, SignerError> {
    let update_payment_channel_params = PaymentChannelUpdateStateParams { 
        sv: signed_voucher.into(),
        secret: vec![],
        proof: vec![],
    };

    // TODO:  don't hardcode gas limit and gas price; use a gas estimator!
    let pch_update_message_api = UnsignedMessageAPI {
        to: from_address.to_owned(),            // INIT_ACTOR_ADDR
        from: pch_address.to_owned(),
        nonce,
        value: "0".to_owned(),
        // Next two based on https://github.com/filecoin-project/lotus/blob/fe4efa0e0ee045d38f63f4955d01cbf3e36bc41f/paychmgr/simple.go#L40
        gas_price: "100".to_string(),
        gas_limit: 200000000,
        method: MethodsPaych::UpdateChannelState as u64,
        params: MessageParams::PaymentChannelUpdateStateParams(update_payment_channel_params),
    };

    Ok(pch_update_message_api)
}

/// Utility function to generate a payment channel settle message.  Returns unsigned message.
/// 
/// # Arguments
///
/// * `pch_address` - A string address
/// * `from_address` - A string address
/// * `nonce` - Nonce of the message; should be from_address's MpoolGetNonce() value
///
pub fn settle_pymtchan(
    pch_address: &str,
    from_address: &str,
    nonce: u64,
) -> Result<UnsignedMessageAPI, SignerError> {
    // TODO:  don't hardcode gas limit and gas price; use a gas estimator!
    let pch_settle_message_api = UnsignedMessageAPI {
        to: pch_address.to_owned(),
        from: from_address.to_owned(),
        nonce: nonce,
        value: "0".to_string(),
        // Next two based on https://github.com/filecoin-project/lotus/blob/fe4efa0e0ee045d38f63f4955d01cbf3e36bc41f/paychmgr/simple.go#L40
        gas_price: "0".to_string(),
        gas_limit: 20000000,
        method: MethodsPaych::Settle as u64,
        params: MessageParams::MessageParamsSerialized("".to_string()),
    };

    Ok(pch_settle_message_api)
}

/// Utility function to generate a payment channel collect message.  Returns unsigned message.
/// 
/// # Arguments
///
/// * `pch_address` - A string address
/// * `from_address` - A string address
/// * `nonce` - Nonce of the message; should be from_address's MpoolGetNonce() value
///
pub fn collect_pymtchan(
    pch_address: &str,
    from_address: &str,
    nonce: u64,
) -> Result<UnsignedMessageAPI, SignerError> {
    // TODO:  don't hardcode gas limit and gas price; use a gas estimator!
    let pch_collect_message_api = UnsignedMessageAPI {
        to: pch_address.to_owned(),
        from: from_address.to_owned(),
        nonce: nonce,
        value: "0".to_string(),
        // Next two based on https://github.com/filecoin-project/lotus/blob/fe4efa0e0ee045d38f63f4955d01cbf3e36bc41f/paychmgr/simple.go#L40
        gas_price: "0".to_string(),
        gas_limit: 20000000,
        method: MethodsPaych::Collect as u64,
        params: MessageParams::MessageParamsSerialized("".to_string()),
    };

    Ok(pch_collect_message_api)
}

#[cfg(test)]
mod tests {
    use crate::api::{
        ConstructorParamsMultisig, MessageParams, MessageParamsMultisig, 
        MessageParamsPaymentChannelCreate, MessageTxAPI, UnsignedMessageAPI, 
        PaymentChannelCreateParams, PaymentChannelUpdateStateParams, SignedVoucher,
        SpecsActorsCryptoSignature,
    };
    use crate::signature::{Signature, SignatureBLS};
    use crate::{
        approve_multisig_message, cancel_multisig_message, create_multisig, key_derive,
        key_derive_from_seed, key_generate_mnemonic, key_recover, proposal_multisig_message,
<<<<<<< HEAD
        serialize_params, transaction_parse, transaction_serialize, transaction_sign_bls_raw,
        transaction_sign_raw, verify_aggregated_signature, verify_signature, CborBuffer, Mnemonic,
        PrivateKey,
=======
        transaction_parse, transaction_serialize, transaction_sign_bls_raw, transaction_sign_raw,
        verify_aggregated_signature, verify_signature, CborBuffer, Mnemonic, PrivateKey,
        create_pymtchan, update_pymtchan, settle_pymtchan, collect_pymtchan, transaction_sign
>>>>>>> c70ecf6b
    };
    use bip39::{Language, Seed};
    use forest_encoding::blake2b_256;
    use forest_encoding::to_vec;
    use std::convert::TryFrom;

    use bls_signatures::Serialize;
    use forest_address::Address;
    use rand::SeedableRng;
    use rand_chacha::ChaCha8Rng;
    use rayon::prelude::*;
    use regex::Regex;

    const BLS_PUBKEY: &str = "ade28c91045e89a0dcdb49d5ed0d62a4f02d78a96dbd406a4f9d37a1cd2fb5c29058def79b01b4d1556ade74ffc07904";
    const BLS_PRIVATEKEY: &str = "0x7Y0GGX92MeWBF9mcWuR5EYPxe2dy60r8XIQOD31BI=";

    // NOTE: not the same transaction used in other tests.
    const EXAMPLE_UNSIGNED_MESSAGE: &str = r#"
        {
            "to": "t17uoq6tp427uzv7fztkbsnn64iwotfrristwpryy",
            "from": "t1d2xrzcslx7xlbbylc5c3d5lvandqw4iwl6epxba",
            "nonce": 1,
            "value": "100000",
            "gasprice": "2500",
            "gaslimit": 25000,
            "method": 0,
            "params": ""
        }"#;

    const EXAMPLE_CBOR_DATA: &str =
        "89005501fd1d0f4dfcd7e99afcb99a8326b7dc459d32c62855011eaf1c8a4bbfeeb0870b1745b1f57503470b71160144000186a0430009c41961a80040";

    /* signed message :
    [
        // Unsigned message part
        [0,h'01FD1D0F4DFCD7E99AFCB99A8326B7DC459D32C628', h'010F323F4709E8E4DB0C1D4CD374F9F35201D26FB2', 1, h'000186A0', h'0009C4', 2500, 0, h''],
        // Signed message part (messageType + SignatureRS + recoverID)
        h'01be9aed6bd3b0493ab8559590f61dc124614e3174d369649fe461a218bab4193651f275f0a3e0c3ce67d6ef5780bba10574be5a2dbb4f1490efc71463fd95d33c01']
    */
    const SIGNED_MESSAGE_CBOR: &str =
        "8289005501fd1d0f4dfcd7e99afcb99a8326b7dc459d32c62855011eaf1c8a4bbfeeb0870b1745b1f57503470b71160144000186a0430009c41909c4004058420106398485060ca2a4deb97027f518f45569360c3873a4303926fa6909a7299d4c55883463120836358ff3396882ee0dc2cf15961bd495cdfb3de1ee2e8bd3768e01";

    const EXAMPLE_PRIVATE_KEY: &str = "8VcW07ADswS4BV2cxi5rnIadVsyTDDhY1NfDH19T8Uo=";

    #[test]
    fn decode_key() {
        let pk = PrivateKey::try_from(EXAMPLE_PRIVATE_KEY.to_string()).unwrap();
        assert_eq!(base64::encode(&pk.0), EXAMPLE_PRIVATE_KEY);
    }

    #[test]
    fn generate_mnemonic() {
        let mnemonic = key_generate_mnemonic().expect("could not generate mnemonic");
        println!("{}", mnemonic.0);

        let word_count = mnemonic.0.split_ascii_whitespace().count();
        assert_eq!(word_count, 24)
    }

    #[test]
    fn derive_key() {
        let mnemonic = "equip will roof matter pink blind book anxiety banner elbow sun young";

        let extended_key = key_derive(mnemonic, "m/44'/461'/0/0/0", "").unwrap();

        assert_eq!(
            base64::encode(&extended_key.private_key.0),
            EXAMPLE_PRIVATE_KEY
        );
    }

    #[test]
    fn derive_key_password() {
        let mnemonic = "equip will roof matter pink blind book anxiety banner elbow sun young";

        let m = bip39::Mnemonic::from_phrase(&mnemonic.to_string(), Language::English).unwrap();

        let seed = Seed::new(&m, "password");

        let extended_key_expected =
            key_derive_from_seed(seed.as_bytes(), "m/44'/461'/0/0/0").unwrap();

        let extended_key = key_derive(mnemonic, "m/44'/461'/0/0/0", "password").unwrap();

        assert_eq!(
            base64::encode(&extended_key.private_key.0),
            base64::encode(&extended_key_expected.private_key.0)
        );
    }

    #[test]
    fn derive_key_from_seed() {
        let mnemonic = Mnemonic(
            "equip will roof matter pink blind book anxiety banner elbow sun young".to_string(),
        );

        let mnemonic = bip39::Mnemonic::from_phrase(&mnemonic.0, Language::English).unwrap();

        let seed = Seed::new(&mnemonic, "");

        let extended_key = key_derive_from_seed(seed.as_bytes(), "m/44'/461'/0/0/0").unwrap();

        assert_eq!(
            base64::encode(&extended_key.private_key.0),
            EXAMPLE_PRIVATE_KEY
        );
    }

    #[test]
    fn test_key_recover_testnet() {
        let private_key = PrivateKey::try_from(EXAMPLE_PRIVATE_KEY.to_string()).unwrap();
        let testnet = true;

        let recovered_key = key_recover(&private_key, testnet).unwrap();

        assert_eq!(
            base64::encode(&recovered_key.private_key.0),
            EXAMPLE_PRIVATE_KEY
        );

        assert_eq!(
            &recovered_key.address,
            "t1d2xrzcslx7xlbbylc5c3d5lvandqw4iwl6epxba"
        );
    }

    #[test]
    fn test_key_recover_mainnet() {
        let private_key = PrivateKey::try_from(EXAMPLE_PRIVATE_KEY.to_string()).unwrap();
        let testnet = false;

        let recovered_key = key_recover(&private_key, testnet).unwrap();

        assert_eq!(
            base64::encode(&recovered_key.private_key.0),
            EXAMPLE_PRIVATE_KEY
        );

        assert_eq!(
            &recovered_key.address,
            "f1d2xrzcslx7xlbbylc5c3d5lvandqw4iwl6epxba"
        );
    }

    #[test]
    fn parse_unsigned_transaction() {
        let cbor_data = CborBuffer(hex::decode(EXAMPLE_CBOR_DATA).unwrap());

        let unsigned_tx = transaction_parse(&cbor_data, true).expect("FIX ME");
        let to = match unsigned_tx {
            MessageTxAPI::UnsignedMessageAPI(tx) => tx.to,
            MessageTxAPI::SignedMessageAPI(_) => panic!("Should be a Unsigned Message!"),
        };

        println!("{}", to);
        assert_eq!(to, "t17uoq6tp427uzv7fztkbsnn64iwotfrristwpryy".to_string());
    }

    #[test]
    fn parse_signed_transaction() {
        let cbor_data = CborBuffer(hex::decode(SIGNED_MESSAGE_CBOR).unwrap());

        let signed_tx = transaction_parse(&cbor_data, true).expect("Could not parse");
        let signature = match signed_tx {
            MessageTxAPI::UnsignedMessageAPI(_) => panic!("Should be a Signed Message!"),
            MessageTxAPI::SignedMessageAPI(tx) => tx.signature,
        };

        assert_eq!(
            hex::encode(&signature.data),
            "06398485060ca2a4deb97027f518f45569360c3873a4303926fa6909a7299d4c55883463120836358ff3396882ee0dc2cf15961bd495cdfb3de1ee2e8bd3768e01".to_string()
        );
    }

    #[test]
    fn parse_transaction_with_network() {
        let cbor_data = CborBuffer(hex::decode(EXAMPLE_CBOR_DATA).unwrap());

        let unsigned_tx_mainnet = transaction_parse(&cbor_data, false).expect("Could not parse");
        let (to, from) = match unsigned_tx_mainnet {
            MessageTxAPI::UnsignedMessageAPI(tx) => (tx.to, tx.from),
            MessageTxAPI::SignedMessageAPI(_) => panic!("Should be a Unsigned Message!"),
        };

        println!("{}", to);
        assert_eq!(to, "f17uoq6tp427uzv7fztkbsnn64iwotfrristwpryy".to_string());
        assert_eq!(
            from,
            "f1d2xrzcslx7xlbbylc5c3d5lvandqw4iwl6epxba".to_string()
        );
    }

    #[test]
    fn parse_transaction_with_network_testnet() {
        let cbor_data = CborBuffer(hex::decode(EXAMPLE_CBOR_DATA).unwrap());

        let unsigned_tx_testnet = transaction_parse(&cbor_data, true).expect("Could not parse");
        let (to, from) = match unsigned_tx_testnet {
            MessageTxAPI::UnsignedMessageAPI(tx) => (tx.to, tx.from),
            MessageTxAPI::SignedMessageAPI(_) => panic!("Should be a Unsigned Message!"),
        };

        println!("{}", to);
        assert_eq!(to, "t17uoq6tp427uzv7fztkbsnn64iwotfrristwpryy".to_string());
        assert_eq!(
            from,
            "t1d2xrzcslx7xlbbylc5c3d5lvandqw4iwl6epxba".to_string()
        );
    }

    #[test]
    fn parse_transaction_signed_with_network() {
        let cbor_data = CborBuffer(hex::decode(SIGNED_MESSAGE_CBOR).unwrap());

        let signed_tx_mainnet = transaction_parse(&cbor_data, false).expect("Could not parse");
        let (to, from) = match signed_tx_mainnet {
            MessageTxAPI::UnsignedMessageAPI(_) => panic!("Should be a Signed Message!"),
            MessageTxAPI::SignedMessageAPI(tx) => (tx.message.to, tx.message.from),
        };

        println!("{}", to);
        assert_eq!(to, "f17uoq6tp427uzv7fztkbsnn64iwotfrristwpryy".to_string());
        assert_eq!(
            from,
            "f1d2xrzcslx7xlbbylc5c3d5lvandqw4iwl6epxba".to_string()
        );
    }

    #[test]
    fn parse_transaction_signed_with_network_testnet() {
        let cbor_data = CborBuffer(hex::decode(SIGNED_MESSAGE_CBOR).unwrap());

        let signed_tx_testnet = transaction_parse(&cbor_data, true).expect("Could not parse");
        let (to, from) = match signed_tx_testnet {
            MessageTxAPI::UnsignedMessageAPI(_) => panic!("Should be a Signed Message!"),
            MessageTxAPI::SignedMessageAPI(tx) => (tx.message.to, tx.message.from),
        };

        assert_eq!(to, "t17uoq6tp427uzv7fztkbsnn64iwotfrristwpryy".to_string());
        assert_eq!(
            from,
            "t1d2xrzcslx7xlbbylc5c3d5lvandqw4iwl6epxba".to_string()
        );
    }

    #[test]
    fn verify_invalid_signature() {
        // Path 44'/461'/0/0/0
        let private_key = PrivateKey::try_from(EXAMPLE_PRIVATE_KEY.to_string()).unwrap();
        let message_user_api: UnsignedMessageAPI = serde_json::from_str(EXAMPLE_UNSIGNED_MESSAGE)
            .expect("Could not serialize unsigned message");

        // Sign
        let signature = transaction_sign_raw(&message_user_api, &private_key).unwrap();

        // Verify
        let message = forest_message::UnsignedMessage::try_from(&message_user_api)
            .expect("Could not serialize unsigned message");
        let message_cbor = CborBuffer(to_vec(&message).unwrap());

        let valid_signature = verify_signature(&signature, &message_cbor);
        assert!(valid_signature.unwrap());

        // Tampered signature and look if it valid
        let mut sig = signature.as_bytes();
        sig[5] = 0x01;
        sig[34] = 0x00;

        let tampered_signature = Signature::try_from(sig).expect("FIX ME");

        let valid_signature = verify_signature(&tampered_signature, &message_cbor);
        assert!(valid_signature.is_err() || !valid_signature.unwrap());
    }

    #[test]
    fn sign_bls_transaction() {
        // Get address
        let bls_pubkey = hex::decode(BLS_PUBKEY).unwrap();
        let bls_address = Address::new_bls(bls_pubkey.as_slice()).unwrap();

        // Get BLS private key
        let bls_key = PrivateKey::try_from(BLS_PRIVATEKEY.to_string()).unwrap();

        println!("{}", bls_address.to_string());

        // Prepare message with BLS address
        let message = UnsignedMessageAPI {
            to: "t17uoq6tp427uzv7fztkbsnn64iwotfrristwpryy".to_string(),
            from: bls_address.to_string(),
            nonce: 1,
            value: "100000".to_string(),
            gas_price: "2500".to_string(),
            gas_limit: 25000,
            method: 0,
            params: "".to_string(),
        };

        let raw_sig = transaction_sign_bls_raw(&message, &bls_key).unwrap();
        let sig = bls_signatures::Signature::from_bytes(&raw_sig.0).expect("FIX ME");

        let bls_pk =
            bls_signatures::PublicKey::from_bytes(&hex::decode(BLS_PUBKEY).unwrap()).unwrap();

        let message_cbor = transaction_serialize(&message).expect("FIX ME");

        assert!(bls_pk.verify(sig, &message_cbor));
    }

    #[test]
    fn test_verify_aggregated_signature() {
        // sign 3 messages
        let num_messages = 3;

        let mut rng = ChaCha8Rng::seed_from_u64(12);

        // generate private keys
        let private_keys: Vec<_> = (0..num_messages)
            .map(|_| bls_signatures::PrivateKey::generate(&mut rng))
            .collect();

        // generate messages
        let messages: Vec<UnsignedMessageAPI> = (0..num_messages)
            .map(|i| {
                //Prepare transaction
                let bls_public_key = private_keys[i].public_key();
                let bls_address = Address::new_bls(&bls_public_key.as_bytes()).unwrap();

                UnsignedMessageAPI {
                    to: "t17uoq6tp427uzv7fztkbsnn64iwotfrristwpryy".to_string(),
                    from: bls_address.to_string(),
                    nonce: 1,
                    value: "100000".to_string(),
                    gas_price: "2500".to_string(),
                    gas_limit: 25000,
                    method: 0,
                    params: "".to_string(),
                }
            })
            .collect();

        // sign messages
        let sigs: Vec<bls_signatures::Signature>;
        sigs = messages
            .par_iter()
            .zip(private_keys.par_iter())
            .map(|(message, pk)| {
                let private_key = PrivateKey::try_from(pk.as_bytes()).expect("FIX ME");
                let raw_sig = transaction_sign_bls_raw(message, &private_key).unwrap();

                bls_signatures::Serialize::from_bytes(&raw_sig.0).expect("FIX ME")
            })
            .collect::<Vec<bls_signatures::Signature>>();

        // serialize messages
        let cbor_messages: Vec<CborBuffer>;
        cbor_messages = messages
            .par_iter()
            .map(|message| transaction_serialize(message).unwrap())
            .collect::<Vec<CborBuffer>>();

        let aggregated_signature = bls_signatures::aggregate(&sigs).expect("FIX ME");

        let sig = SignatureBLS::try_from(aggregated_signature.as_bytes()).expect("FIX ME");

        assert!(verify_aggregated_signature(&sig, &cbor_messages[..]).unwrap());
    }

    // ----------------------------------------
    //    PaychCreate test vector + test
    // ----------------------------------------
    // const PYMT_CHAN_EXAMPLE_UNSIGNED_MESSAGE: &str = r#"
    //     {
    //         "to": builtin.InitActorAddr,
    //         "from": "t3smdzzt2fbrzalmfi5rskc3tc6wpwcj2zbgyu5engqtkkzrxteg2oyqpukqzrhqqfvzqadh7mtqye443liejq",
    //         "nonce": 1,
    //         "value": "1",
    //         "gasprice": "0",
    //         "gaslimit": 1000000,
    //         "method": builtin.MethodsInit.Exec,
    //         "params": "(see below)"
    //     }"#;
	// where the p.ch. payments are going to address 
	//   t1evcupqzya3nuzhuabg4oxwoe2ls7eamcu3uw4cy
    //
    // 
    // How does simple.go:createPaych() create the Params field?
    //
    // 1. First serialize to/from into 'params':
    //
    //  82                         # array(2)
    //    58 31                    # bytes(49) == From address
    //        (03)93079CCF450C7205B0A8EC64A16E62F59F61275909B14E91A684D4ACC6F321B4EC41F4543313C205AE60019FEC9C304E # (t3)smdzzt2fbrzalmfi5rskc3tc6wpwcj2zbgyu5engqtkkzrxteg2oyqpukqzrhqqfvzqadh7mtqye4(43liejq)
    //  55                         # bytes(21) == To address
    //    (01)254547C33806DB4C9E8009B8EBD9C4D2E5F20182 # (t1)evcupqzya3nuzhuabg4oxwoe2ls7eamc(u3uw4cy)
    //
    // 2. Next, the Code CID and the 'params' struct serialized above together
    // into 'enc' which will become Params field in the message::
    //  82                         # array(2)
    //    D8 2A                    # tag(42)
    //      58 19                  # bytes(25) == PaymentChannelActorCodeID
    //        000155001466696C2F312F7061796D656E746368616E6E656C
    //    58 4A                    # bytes(74) == 'params' above
    //        8258310393079CCF450C7205B0A8EC64A16E62F59F61275909B14E91A684D4ACC6F321B4EC41F4543313C205AE60019FEC9C304E5501254547C33806DB4C9E8009B8EBD9C4D2E5F20182
    //
    // 3. Full message as seen by MpoolPush():
    //
    //  82                         # array(2)
    //    89                       # array(9)
    //      00                     # unsigned(0) == Version
    //      42                     # bytes(2)
    //        0001                 # == To: builtin.InitActorAddr (1)
    //      58 31                  # bytes(49) == From: (t3)smdzzt2fbrzalmfi5
    //        0393079CCF450C7205B0 #              rskc3tc6wpwcj2zbgyu5engqtkk
    //        A8EC64A16E62F59F6127 #              zrxteg2oyqpukqzrhqqfvzqadh7m
    //        5909B14E91A684D4ACC6 #              tqye4(43liejq) 
    //        F321B4EC41F4543313C205AE60019FEC9C304E
    //      01                     # unsigned(1) ==> Nonce: 1
    //      42                     # bytes(2)
    //        0001                 # ==> Amt: 1
    //      40                     # bytes(0)
    //                             # ==> Gas price: 0 (==empty buffer)
    //      1A 000F4240            # unsigned(1000000) ==> Gas limit: 1000000
    //      02                     # unsigned(2): ==> Method: builtin.
    //                             #                 MethodsInit.Exec (2)
    //      58 6A                  # bytes(106) ==> Params: 'enc' above
    //        82D82A5819000155001466696C2F312F7061796D656E746368616E6E656C584A8258310393079CCF450C7205B0A8EC64A16E62F59F61275909B14E91A684D4ACC6F321B4EC41F4543313C205AE60019FEC9C304E5501254547C33806DB4C9E8009B8EBD9C4D2E5F20182 
    //      58 61                  # bytes(97) ==> Signature
    //        02836BEF21C8075AD92BE49C2A47C08A2236036B1879301D81B71D285A49E6DE91816FC5C41918F292FD691A5BE23C0E9409C4C62570624356501B785D793950F17BB36E5DA58FE9468E5604D3041B9D13333B8FB1D8A817EFF7FC70A18D676D2C
    #[test]
    fn payment_channel_creation_bls_signing() {
        let from_key = "f27896e1f501a0a368dc630355f5aed286ab8b5d63b38b75429c17541a44a450";
        let _from_address = "t3smdzzt2fbrzalmfi5rskc3tc6wpwcj2zbgyu5engqtkkzrxteg2oyqpukqzrhqqfvzqadh7mtqye443liejq";
        let bls_key = PrivateKey::try_from(from_key.to_string()).unwrap();
        let from_pkey = "93079ccf450c7205b0a8ec64a16e62f59f61275909b14e91a684d4acc6f321b4ec41f4543313c205ae60019fec9c304e";

        //let to_key = "f945c98b4ebade1084c583316556fd27ec0ac855a1857e758e71bb59791e030d";
        //let to_address = "t1evcupqzya3nuzhuabg4oxwoe2ls7eamcu3uw4cy";

        let pch_create = serde_json::json!(
        {
            "to": "t01",           // INIT_ACTOR_ADDR
            "from": "t3smdzzt2fbrzalmfi5rskc3tc6wpwcj2zbgyu5engqtkkzrxteg2oyqpukqzrhqqfvzqadh7mtqye443liejq",
            "nonce": 1,
            "value": "1",
            "gasprice": "0",
            "gaslimit": 1000000,
            "method": 2,           // extras::MethodInit::Exec
            "params": {
                "code_cid": "fil/1/paymentchannel",
                "pch_constructor_params": {
                    "to": "t1evcupqzya3nuzhuabg4oxwoe2ls7eamcu3uw4cy", 
                    "from": "t3smdzzt2fbrzalmfi5rskc3tc6wpwcj2zbgyu5engqtkkzrxteg2oyqpukqzrhqqfvzqadh7mtqye443liejq",
                },
            }
        });

        let pch_create_message_api = create_pymtchan(
            "t3smdzzt2fbrzalmfi5rskc3tc6wpwcj2zbgyu5engqtkkzrxteg2oyqpukqzrhqqfvzqadh7mtqye443liejq",
            "t1evcupqzya3nuzhuabg4oxwoe2ls7eamcu3uw4cy",
            "1".to_string(),
            1,
        )
        .unwrap();

        let pch_create_message_expected: UnsignedMessageAPI =
            serde_json::from_value(pch_create).unwrap();

        assert_eq!(
            serde_json::to_string(&pch_create_message_expected).unwrap(),
            serde_json::to_string(&pch_create_message_api).unwrap()
        );

        // First check transaction_serialize() in creating an unsigned message
        let result = transaction_serialize(&pch_create_message_api).unwrap();

        assert_eq!(
            hex::encode(&result),
            "890042000158310393079ccf450c7205b0a8ec64a16e62f59f61275909b14e91a684d4acc6f321b4ec41f4543313c205ae60019fec9c304e01420001401a000f424002586a82d82a5819000155001466696c2f312f7061796d656e746368616e6e656c584a8258310393079ccf450c7205b0a8ec64a16e62f59f61275909b14e91a684d4acc6f321b4ec41f4543313c205ae60019fec9c304e5501254547c33806db4c9e8009b8ebd9c4d2e5f20182",
            "Correct unsigned message should match"
        );

        // Now check that we can generate a correct signature
        let raw_sig = transaction_sign_bls_raw(&pch_create_message_api, &bls_key).unwrap();
        let sig = bls_signatures::Signature::from_bytes(&raw_sig.0).expect("FIX ME");

        let bls_pkey =
            bls_signatures::PublicKey::from_bytes(&hex::decode(from_pkey).unwrap()).unwrap();

        assert!(bls_pkey.verify(sig, &result));
    }

    // This example reverses the to/from addresses compared with
    // previous test.
    const PYMTCHAN_EXAMPLE_UNSIGNED_MSG: &str = r#"
        {
            "to": "t01",
            "from": "t1evcupqzya3nuzhuabg4oxwoe2ls7eamcu3uw4cy",
            "nonce": 1,
            "value": "1",
            "gasprice": "0",
            "gaslimit": 1000000,
            "method": 2,
            "params": {
                "code_cid": "fil/1/paymentchannel",
                "pch_constructor_params": {
                    "to": "t3smdzzt2fbrzalmfi5rskc3tc6wpwcj2zbgyu5engqtkkzrxteg2oyqpukqzrhqqfvzqadh7mtqye443liejq", 
                    "from": "t1evcupqzya3nuzhuabg4oxwoe2ls7eamcu3uw4cy"
                }
            }
        }"#;
    //
    // Here are the bytes of the final signed message:
    // (see previous example for detailed field labeling)
    //
    // 82                                   # array(2)
    const PYMTCHAN_EXAMPLE_UNSIGNED_MSG_CBOR : &str = r#"
       89                                   # array(9)
          00                                # unsigned(0) 'Version
          42                                # bytes(2)    'To
             0001                           # 
          55                                # bytes(21)   'From
             01254547C33806DB4C9E8009B8EBD9C4D2E5F20182
          01                                # unsigned(1) 'Nonce
          42                                # bytes(2)    'Amount
             0001                           # 
          40                                # bytes(0)    'Gas price
                                            # ""
          1A 000F4240                       # unsigned(1000000) 'Gas limit
          02                                # unsigned(2)       'Method
          58 6A                             # bytes(106)        'Params
             82D82A5819000155001466696C2F312F7061796D656E746368616E6E656C584A825501254547C33806DB4C9E8009B8EBD9C4D2E5F2018258310393079CCF450C7205B0A8EC64A16E62F59F61275909B14E91A684D4ACC6F321B4EC41F4543313C205AE60019FEC9C304E 
    "#;
    //   58 42                                # bytes(66)   'Signature
    //      01D2C3D56B58CAD05781E8107A90DF55B6715DEE12FEEB268CF697FF24BC9ABF5777C7EE2A939F4FD9E8EEB40FB5DE396B73A03DC019699593A87E299E9927F37F01 
    #[test]
    fn payment_channel_creation_secp256k1_signing() {
        let from_key = "f945c98b4ebade1084c583316556fd27ec0ac855a1857e758e71bb59791e030d";
        let _from_pkey = "254547c33806db4c9e8009b8ebd9c4d2e5f20182";
        let privkey = PrivateKey::try_from(from_key.to_string()).unwrap();

        let _pch_create_message_unsigned = serde_json::json!(
            PYMTCHAN_EXAMPLE_UNSIGNED_MSG);
        let pch_create_message_api : UnsignedMessageAPI = 
            serde_json::from_str(PYMTCHAN_EXAMPLE_UNSIGNED_MSG)
            .expect("Could not serialize unsigned message");
        // TODO:  ^^^ this is an error, these lines are duplicated.  First one should have called create_pymtchan()
 
        let signed_message_result = transaction_sign(&pch_create_message_api, &privkey).unwrap();
        // TODO:  how do I check the signature of a transaction_sign() result

        // Check the raw bytes match the test vector cbor
        let cbor_result_unsigned_msg = 
            transaction_serialize(&signed_message_result.message).unwrap();
        let mut expected_unsigned_message_cbor_string : String = 
            PYMTCHAN_EXAMPLE_UNSIGNED_MSG_CBOR.to_string();
        let mut new_expected_unsigned_message_cbor_string = String::from("");
        let re = Regex::new(r"(?P<comment>#.*)").unwrap();
        for l in expected_unsigned_message_cbor_string.lines() {
            let l = re.replace_all(l, "");
            new_expected_unsigned_message_cbor_string.push_str(&l);
        }
        expected_unsigned_message_cbor_string = new_expected_unsigned_message_cbor_string;
        &expected_unsigned_message_cbor_string.retain(|c| !c.is_whitespace());
        
        assert_eq!(
            hex::encode(&cbor_result_unsigned_msg),
            expected_unsigned_message_cbor_string.to_ascii_lowercase(),
            "Correct unsigned message should match"
        );

    }

    const PYMTCHAN_UPDATE_EXAMPLE_UNSIGNED_MSG: &str = r#"
    {
        "to": "t2oajfrgjjllncvbxx4shzbxy3nnegsrnnk3tq2tq",
        "from": "t1gsu6clgzpcrjxclicnsva5bty3r65hnkqpd4jaq",
        "nonce": 1,
        "value": "0",
        "gasprice": "100",
        "gaslimit": 20000000,
        "method": 2,
        "params": "g1hQigAAQPYAAUIAAQCAWEIBfNbDtNF6DAHqTprnuShhmDB+AgesM8ez1/smkrQTWHsvgbvMSEefidI7d0U/82y8AQVFEPe+PLAMg+XOWdT2HQFAQA=="
    }"#;
    // ^^ params == 8358508a000040f6000142000100805842017cd6c3b4d17a0c01ea4e9ae7b9286198307e0207ac33c7b3d7fb2692b413587b2f81bbcc48479f89d23b77453ff36cbc01054510f7be3cb00c83e5ce59d4f61d014040

    #[test]
    fn payment_channel_update() {
        let from_key = "22cf11134e56d5a47a5f293821ba5503bd6c53689b55042095ef34ae3b3c53c1";
        let _from_pkey = "34a9e12cd978a29b89681365507433c6e3ee9daa"; // from base32decode("gsu6clgzpcrjxclicnsva5bty3r65hnk")
        let _pch_addr_hex = "70125899295ada2a86f7e48f90df1b6b486945ad"; // from base32decode("oajfrgjjllncvbxx4shzbxy3nnegsrnn")
        let privkey = PrivateKey::try_from(from_key.to_string()).unwrap();

        let sig = SpecsActorsCryptoSignature{
            typ: 1,
            data: vec![0x7C, 0xD6, 0xC3, 0xB4, 0xD1, 0x7A, 0x0C, 0x01, 0xEA, 0x4E, 0x9A, 0xE7, 0xB9, 0x28, 0x61, 0x98, 0x30, 0x7E, 0x02, 0x07, 0xAC, 0x33, 0xC7, 0xB3, 0xD7, 0xFB, 0x26, 0x92, 0xB4, 0x13, 0x58, 0x7B, 0x2F, 0x81, 0xBB, 0xCC, 0x48, 0x47, 0x9F, 0x89, 0xD2, 0x3B, 0x77, 0x45, 0x3F, 0xF3, 0x6C, 0xBC, 0x01, 0x05, 0x45, 0x10, 0xF7, 0xBE, 0x3C, 0xB0, 0x0C, 0x83, 0xE5, 0xCE, 0x59, 0xD4, 0xF6, 0x1D, 0x01],
        };
        let sv = SignedVoucher::new(0,1,1,&sig);

        let pch_update_message_unsigned_api = update_pymtchan(
            "t2oajfrgjjllncvbxx4shzbxy3nnegsrnnk3tq2tq",
            "t1gsu6clgzpcrjxclicnsva5bty3r65hnkqpd4jaq",
            &sv,
            1,
        )
        .unwrap();

        let pch_update_message_unsigned_expected: UnsignedMessageAPI =
            serde_json::from_str(PYMTCHAN_UPDATE_EXAMPLE_UNSIGNED_MSG)
            .expect("Could not serialize unsigned message");

        assert_eq!(
            serde_json::to_string(&pch_update_message_unsigned_expected).unwrap(),
            serde_json::to_string(&pch_update_message_unsigned_api).unwrap()
        );

        // Sign
        let signature = transaction_sign_raw(&pch_update_message_unsigned_api, &privkey).unwrap();

        // Verify
        let message = forest_message::UnsignedMessage::try_from(&pch_update_message_unsigned_api)
            .expect("Could not serialize unsigned message");
        let message_cbor = CborBuffer(to_vec(&message).unwrap());

        let valid_signature = verify_signature(&signature, &message_cbor);
        assert!(valid_signature.unwrap());
    }

    const PYMTCHAN_SETTLE_EXAMPLE_UNSIGNED_MSG: &str = r#"
    {
        "to": "t2oajfrgjjllncvbxx4shzbxy3nnegsrnnk3tq2tq",
        "from": "t1gsu6clgzpcrjxclicnsva5bty3r65hnkqpd4jaq",
        "nonce": 1,
        "value": "0",
        "gasprice": "0",
        "gaslimit": 20000000,
        "method": 3,
        "params": ""
    }"#;
    
    #[test]
    fn payment_channel_settle() {
        let from_key = "22cf11134e56d5a47a5f293821ba5503bd6c53689b55042095ef34ae3b3c53c1";
        let _from_pkey = "34a9e12cd978a29b89681365507433c6e3ee9daa"; // from base32decode("gsu6clgzpcrjxclicnsva5bty3r65hnk")
        let _pch_addr_hex = "70125899295ada2a86f7e48f90df1b6b486945ad"; // from base32decode("oajfrgjjllncvbxx4shzbxy3nnegsrnn")
        let privkey = PrivateKey::try_from(from_key.to_string()).unwrap();

        let pch_settle_message_unsigned_api = settle_pymtchan(
            "t2oajfrgjjllncvbxx4shzbxy3nnegsrnnk3tq2tq",
            "t1gsu6clgzpcrjxclicnsva5bty3r65hnkqpd4jaq",
            1,
        )
        .unwrap();

        let pch_settle_message_unsigned_expected: UnsignedMessageAPI =
            serde_json::from_str(PYMTCHAN_SETTLE_EXAMPLE_UNSIGNED_MSG)
            .expect("Could not serialize unsigned message");

        assert_eq!(
            serde_json::to_string(&pch_settle_message_unsigned_expected).unwrap(),
            serde_json::to_string(&pch_settle_message_unsigned_api).unwrap()
        );
        
        // Sign
        let signature = transaction_sign_raw(&pch_settle_message_unsigned_api, &privkey).unwrap();

        // Verify
        let message = forest_message::UnsignedMessage::try_from(&pch_settle_message_unsigned_api)
            .expect("Could not serialize unsigned message");
        let message_cbor = CborBuffer(to_vec(&message).unwrap());

        let valid_signature = verify_signature(&signature, &message_cbor);
        assert!(valid_signature.unwrap());
    }

    const PYMTCHAN_COLLECT_EXAMPLE_UNSIGNED_MSG: &str = r#"
    {
        "to": "t2oajfrgjjllncvbxx4shzbxy3nnegsrnnk3tq2tq",
        "from": "t1gsu6clgzpcrjxclicnsva5bty3r65hnkqpd4jaq",
        "nonce": 1,
        "value": "0",
        "gasprice": "0",
        "gaslimit": 20000000,
        "method": 4,
        "params": ""
    }"#;

    #[test]
    fn payment_channel_collect() {
        let from_key = "22cf11134e56d5a47a5f293821ba5503bd6c53689b55042095ef34ae3b3c53c1";
        let _from_pkey = "34a9e12cd978a29b89681365507433c6e3ee9daa"; // from base32decode("gsu6clgzpcrjxclicnsva5bty3r65hnk")
        let _pch_addr_hex = "70125899295ada2a86f7e48f90df1b6b486945ad"; // from base32decode("oajfrgjjllncvbxx4shzbxy3nnegsrnn")
        let privkey = PrivateKey::try_from(from_key.to_string()).unwrap();

        let pch_collect_message_unsigned_api = collect_pymtchan(
            "t2oajfrgjjllncvbxx4shzbxy3nnegsrnnk3tq2tq",
            "t1gsu6clgzpcrjxclicnsva5bty3r65hnkqpd4jaq",
            1,
        )
        .unwrap();

        let pch_collect_message_unsigned_expected: UnsignedMessageAPI =
            serde_json::from_str(PYMTCHAN_COLLECT_EXAMPLE_UNSIGNED_MSG)
            .expect("Could not serialize unsigned message");

        assert_eq!(
            serde_json::to_string(&pch_collect_message_unsigned_expected).unwrap(),
            serde_json::to_string(&pch_collect_message_unsigned_api).unwrap()
        );
    
        // Sign
        let signature = transaction_sign_raw(&pch_collect_message_unsigned_api, &privkey).unwrap();

        // Verify
        let message = forest_message::UnsignedMessage::try_from(&pch_collect_message_unsigned_api)
            .expect("Could not serialize unsigned message");
        let message_cbor = CborBuffer(to_vec(&message).unwrap());

        let valid_signature = verify_signature(&signature, &message_cbor);
        assert!(valid_signature.unwrap());
    }

    #[test]
    fn serialize_signed_payment_voucher() {
        use crate::api::SpecsActorsCryptoSignature;
        use crate::api::SignedVoucher;
        use serde_cbor::ser::to_vec_packed;

        // This is the Lotus voucher
        let _test_vector_cbor_rawbase64 = "igAAQPYAAUIAAQCAWEIBfNbDtNF6DAHqTprnuShhmDB-AgesM8ez1_smkrQTWHsvgbvMSEefidI7d0U_82y8AQVFEPe-PLAMg-XOWdT2HQE";

        // test_vector_cbor broken out by field:
        //
        //  8A                                      # array(10)           // array of 10 items
        //     00                                   # unsigned(0)         // TimeLockMin
        //     00                                   # unsigned(0)         // TimeLockMax
        //     40                                   # bytes(0)            // SecretPreimage
        //                                             # ""
        //     F6                                   # primitive(22)       // Extra
        //     00                                   # unsigned(0)         // Lane
        //     01                                   # unsigned(1)         // Nonce
        //     42                                   # bytes(2)            // Amount
        //         0001                              # "\x00\x01"
        //     00                                   # unsigned(0)         // MinSettleHeight
        //     80                                   # array(0)            // Merges[]
        //     58 42                                # bytes(66)           // Signature
        //  017CD6C3B4D17A0C01EA4E9AE7B9286198307E0207AC33C7B3D7FB2692B413587B2F81BBCC48479F89D23B77453FF36CBC01054510F7BE3CB00C83E5CE59D4F61D01
        let test_vector_cbor_hex_string = "8a000040f6000142000100805842017cd6c3b4d17a0c01ea4e9ae7b9286198307e0207ac33c7b3d7fb2692b413587b2f81bbcc48479f89d23b77453ff36cbc01054510f7be3cb00c83e5ce59d4f61d01";

        let sig = SpecsActorsCryptoSignature{
            typ: 1,
            data: vec![0x7C, 0xD6, 0xC3, 0xB4, 0xD1, 0x7A, 0x0C, 0x01, 0xEA, 0x4E, 0x9A, 0xE7, 0xB9, 0x28, 0x61, 0x98, 0x30, 0x7E, 0x02, 0x07, 0xAC, 0x33, 0xC7, 0xB3, 0xD7, 0xFB, 0x26, 0x92, 0xB4, 0x13, 0x58, 0x7B, 0x2F, 0x81, 0xBB, 0xCC, 0x48, 0x47, 0x9F, 0x89, 0xD2, 0x3B, 0x77, 0x45, 0x3F, 0xF3, 0x6C, 0xBC, 0x01, 0x05, 0x45, 0x10, 0xF7, 0xBE, 0x3C, 0xB0, 0x0C, 0x83, 0xE5, 0xCE, 0x59, 0xD4, 0xF6, 0x1D, 0x01],
        };
        let sv = SignedVoucher::new(0,1,1,&sig);
        let serialized_cbor = to_vec_packed(&sv).unwrap();
        let mut serialized_cbor_hex_string = String::new();
        serialized_cbor.iter().for_each(|x| serialized_cbor_hex_string.push_str( &format!("{:02x}", x) ));
        //println!("serialized cbor = '{}'",serialized_cbor_hex_string);
        assert_eq!(serialized_cbor_hex_string, test_vector_cbor_hex_string);
    }

    #[test]
    fn support_multisig_create() {
        let constructor_params = serde_json::json!({
            "signers": ["t1d2xrzcslx7xlbbylc5c3d5lvandqw4iwl6epxba", "t137sjdbgunloi7couiy4l5nc7pd6k2jmq32vizpy"],
            "num_approvals_threshold": 1,
            "unlock_duration": 0
        });

        let constructor_params_expected: MessageParams =
            serde_json::from_value(constructor_params).unwrap();

        let exec_params = serde_json::json!({
            "code_cid": "fil/1/multisig",
            "constructor_params": base64::encode(serialize_params(constructor_params_expected).unwrap())
        });

        let exec_params_expected: MessageParams = serde_json::from_value(exec_params).unwrap();

        let multisig_create = serde_json::json!(
        {
            "to": "t01",
            "from": "t1d2xrzcslx7xlbbylc5c3d5lvandqw4iwl6epxba",
            "nonce": 1,
            "value": "1000",
            "gasprice": "1",
            "gaslimit": 1000000,
            "method": 2,
            "params": base64::encode(serialize_params(exec_params_expected).unwrap()),
        });

        let multisig_create_message_api = create_multisig(
            "t1d2xrzcslx7xlbbylc5c3d5lvandqw4iwl6epxba".to_string(),
            vec![
                "t1d2xrzcslx7xlbbylc5c3d5lvandqw4iwl6epxba".to_string(),
                "t137sjdbgunloi7couiy4l5nc7pd6k2jmq32vizpy".to_string(),
            ],
            "1000".to_string(),
            1,
            1,
            0,
        )
        .unwrap();

        let multisig_create_message_expected: UnsignedMessageAPI =
            serde_json::from_value(multisig_create).unwrap();

        assert_eq!(
            serde_json::to_string(&multisig_create_message_expected).unwrap(),
            serde_json::to_string(&multisig_create_message_api).unwrap()
        );

        let result = transaction_serialize(&multisig_create_message_api).unwrap();

        println!("{}", hex::encode(&result));

        assert_eq!(
            hex::encode(&result),
            "890042000155011eaf1c8a4bbfeeb0870b1745b1f57503470b711601430003e84200011a000f424002584982d82a53000155000e66696c2f312f6d756c74697369675830838255011eaf1c8a4bbfeeb0870b1745b1f57503470b71165501dfe49184d46adc8f89d44638beb45f78fcad25900100"
        );
    }

    #[test]
    fn support_multisig_propose_message() {
        let proposal_params = serde_json::json!({
            "to": "t137sjdbgunloi7couiy4l5nc7pd6k2jmq32vizpy",
            "value": "1000",
            "method": 0,
            "params": "",
        });

        let proposal_params_expected: MessageParams =
            serde_json::from_value(proposal_params).unwrap();

        let multisig_proposal = serde_json::json!(
        {
            "to": "t01",
            "from": "t1d2xrzcslx7xlbbylc5c3d5lvandqw4iwl6epxba",
            "nonce": 1,
            "value": "0",
            "gasprice": "1",
            "gaslimit": 1000000,
            "method": 2,
            "params": base64::encode(serialize_params(proposal_params_expected).unwrap())
        });

        let multisig_proposal_message_api = proposal_multisig_message(
            "t01".to_string(),
            "t137sjdbgunloi7couiy4l5nc7pd6k2jmq32vizpy".to_string(),
            "t1d2xrzcslx7xlbbylc5c3d5lvandqw4iwl6epxba".to_string(),
            "1000".to_string(),
            1,
        )
        .unwrap();

        let multisig_proposal_message_expected: UnsignedMessageAPI =
            serde_json::from_value(multisig_proposal).unwrap();

        assert_eq!(
            serde_json::to_string(&multisig_proposal_message_expected).unwrap(),
            serde_json::to_string(&multisig_proposal_message_api).unwrap()
        );

        let result = transaction_serialize(&multisig_proposal_message_api).unwrap();

        println!("{}", hex::encode(&result));

        assert_eq!(
            hex::encode(&result),
            "890042000155011eaf1c8a4bbfeeb0870b1745b1f57503470b711601404200011a000f424002581d845501dfe49184d46adc8f89d44638beb45f78fcad2590430003e80040"
        );
    }

    #[test]
    fn support_multisig_approve_message() {
        let proposal_params = serde_json::json!({
            "requester": "t1d2xrzcslx7xlbbylc5c3d5lvandqw4iwl6epxba",
            "to": "t137sjdbgunloi7couiy4l5nc7pd6k2jmq32vizpy",
            "value": "1000",
            "method": 0,
            "params": "",
        });

        let proposal_params_expected: MessageParams =
            serde_json::from_value(proposal_params).unwrap();

        let proposal_hash =
            blake2b_256(serialize_params(proposal_params_expected).unwrap().as_ref());

        let approval_params = serde_json::json!({
            "txn_id": 1234,
            "proposal_hash_data": base64::encode(proposal_hash),
        });

        let approval_params_expected: MessageParams =
            serde_json::from_value(approval_params).unwrap();

        let multisig_approval = serde_json::json!(
        {
            "to": "t01",
            "from": "t1d2xrzcslx7xlbbylc5c3d5lvandqw4iwl6epxba",
            "nonce": 1,
            "value": "0",
            "gasprice": "1",
            "gaslimit": 1000000,
            "method": 3,
            "params": base64::encode(serialize_params(approval_params_expected).unwrap()),
        });

        let multisig_approval_message_api = approve_multisig_message(
            "t01".to_string(),
            1234,
            "t1d2xrzcslx7xlbbylc5c3d5lvandqw4iwl6epxba".to_string(),
            "t137sjdbgunloi7couiy4l5nc7pd6k2jmq32vizpy".to_string(),
            "1000".to_string(),
            "t1d2xrzcslx7xlbbylc5c3d5lvandqw4iwl6epxba".to_string(),
            1,
        )
        .unwrap();

        let multisig_approval_message_expected: UnsignedMessageAPI =
            serde_json::from_value(multisig_approval).unwrap();

        assert_eq!(
            serde_json::to_string(&multisig_approval_message_expected).unwrap(),
            serde_json::to_string(&multisig_approval_message_api).unwrap()
        );

        let result = transaction_serialize(&multisig_approval_message_api).unwrap();

        println!("{}", hex::encode(&result));

        assert_eq!(
            hex::encode(&result),
            "890042000155011eaf1c8a4bbfeeb0870b1745b1f57503470b711601404200011a000f4240035845821904d2982018f818ac18f218651829187218f00918ae18aa181d189b186118cf18cd18861870182b1830189318c1189c183018491860184f181918db188c18b3187818f3"
        );
    }

    #[test]
    fn support_multisig_cancel_message() {
        let proposal_params = serde_json::json!({
            "requester": "t1d2xrzcslx7xlbbylc5c3d5lvandqw4iwl6epxba",
            "to": "t137sjdbgunloi7couiy4l5nc7pd6k2jmq32vizpy",
            "value": "1000",
            "method": 0,
            "params": "",
        });

        let proposal_params_expected: MessageParams =
            serde_json::from_value(proposal_params).unwrap();

        let proposal_hash =
            blake2b_256(serialize_params(proposal_params_expected).unwrap().as_ref());

        let cancel_params = serde_json::json!({
            "txn_id": 1234,
            "proposal_hash_data": base64::encode(proposal_hash),
        });

        let cancel_params_expected: MessageParams = serde_json::from_value(cancel_params).unwrap();

        let multisig_cancel = serde_json::json!(
        {
            "to": "t01",
            "from": "t1d2xrzcslx7xlbbylc5c3d5lvandqw4iwl6epxba",
            "nonce": 1,
            "value": "0",
            "gasprice": "1",
            "gaslimit": 1000000,
            "method": 4,
            "params": base64::encode(serialize_params(cancel_params_expected).unwrap()),
        });

        let multisig_cancel_message_api = cancel_multisig_message(
            "t01".to_string(),
            1234,
            "t1d2xrzcslx7xlbbylc5c3d5lvandqw4iwl6epxba".to_string(),
            "t137sjdbgunloi7couiy4l5nc7pd6k2jmq32vizpy".to_string(),
            "1000".to_string(),
            "t1d2xrzcslx7xlbbylc5c3d5lvandqw4iwl6epxba".to_string(),
            1,
        )
        .unwrap();

        let multisig_cancel_message_expected: UnsignedMessageAPI =
            serde_json::from_value(multisig_cancel).unwrap();

        assert_eq!(
            serde_json::to_string(&multisig_cancel_message_expected).unwrap(),
            serde_json::to_string(&multisig_cancel_message_api).unwrap()
        );

        let result = transaction_serialize(&multisig_cancel_message_api).unwrap();

        println!("{}", hex::encode(&result));

        assert_eq!(
            hex::encode(&result),
            "890042000155011eaf1c8a4bbfeeb0870b1745b1f57503470b711601404200011a000f4240045845821904d2982018f818ac18f218651829187218f00918ae18aa181d189b186118cf18cd18861870182b1830189318c1189c183018491860184f181918db188c18b3187818f3"
        );
    }
}<|MERGE_RESOLUTION|>--- conflicted
+++ resolved
@@ -9,30 +9,16 @@
 )]
 
 use crate::api::{
-<<<<<<< HEAD
     MessageParams, MessageTx, MessageTxAPI, MessageTxNetwork, SignatureAPI, SignedMessageAPI,
     UnsignedMessageAPI,
 };
 use crate::error::SignerError;
-use extras::{
-    ConstructorParams, ExecParams, MethodInit, MethodMultisig, ProposalHashData, ProposeParams,
-    TxnID, TxnIDParams, INIT_ACTOR_ADDR,
-};
-=======
-    ConstructorParamsMultisig, MessageParams, MessageParamsMultisig, MessageTx, MessageTxAPI,
-    MessageTxNetwork, PropoposalHashDataParamsMultisig, ProposeParamsMultisig, SignatureAPI,
-    SignedMessageAPI, TxnIDParamsMultisig, UnsignedMessageAPI, PaymentChannelCreateParams,
-    MessageParamsPaymentChannelCreate, PaymentChannelUpdateStateParams, SignedVoucher,
-    SpecsActorsCryptoSignature,
-};
-use crate::error::SignerError;
-use extras::{MethodInit, MethodMultisig, MethodsPaych, INIT_ACTOR_ADDR};
->>>>>>> c70ecf6b
+use extras::{multisig, paych, ExecParams, MethodInit, INIT_ACTOR_ADDR};
 use forest_address::{Address, Network};
 use forest_cid::{multihash::Identity, Cid, Codec};
 use forest_encoding::blake2b_256;
 use forest_encoding::{from_slice, to_vec};
-use num_bigint_chainsafe::BigUint;
+use num_bigint_chainsafe::{BigInt, BigUint};
 use std::convert::TryFrom;
 use std::str::FromStr;
 
@@ -485,15 +471,16 @@
         ));
     };
 
-    let constructor_params_multisig = ConstructorParams {
-        signers: signers,
+    let constructor_params_multisig = multisig::ConstructorParams {
+        signers,
         num_approvals_threshold: required,
         unlock_duration: duration,
     };
 
-    let serialized_constructor_params =
-        forest_vm::Serialized::serialize::<ConstructorParams>(constructor_params_multisig)
-            .map_err(|err| SignerError::GenericString(err.to_string()))?;
+    let serialized_constructor_params = forest_vm::Serialized::serialize::<
+        multisig::ConstructorParams,
+    >(constructor_params_multisig)
+    .map_err(|err| SignerError::GenericString(err.to_string()))?;
 
     let message_params_multisig = ExecParams {
         code_cid: Cid::new_v1(Codec::Raw, Identity::digest(b"fil/1/multisig")),
@@ -536,15 +523,16 @@
     amount: String,
     nonce: u64,
 ) -> Result<UnsignedMessageAPI, SignerError> {
-    let propose_params_multisig = ProposeParams {
+    let propose_params_multisig = multisig::ProposeParams {
         to: Address::from_str(&to_address)?,
         value: BigUint::from_str(&amount)?,
         method: 0,
         params: forest_vm::Serialized::new(Vec::new()),
     };
 
-    let params = forest_vm::Serialized::serialize::<ProposeParams>(propose_params_multisig)
-        .map_err(|err| SignerError::GenericString(err.to_string()))?;
+    let params =
+        forest_vm::Serialized::serialize::<multisig::ProposeParams>(propose_params_multisig)
+            .map_err(|err| SignerError::GenericString(err.to_string()))?;
 
     let multisig_propose_message_api = UnsignedMessageAPI {
         to: multisig_address,
@@ -555,7 +543,7 @@
         gas_price: "1".to_string(),
         // used the same value as https://github.com/filecoin-project/lotus/blob/596ed330dda83eac0f6e9c010ef7ada9e543369b/node/impl/full/multisig.go#L78
         gas_limit: 1000000,
-        method: MethodMultisig::Propose as u64,
+        method: multisig::MethodMultisig::Propose as u64,
         params: base64::encode(params.bytes()),
     };
 
@@ -572,7 +560,7 @@
     from_address: String,
     nonce: u64,
 ) -> Result<UnsignedMessageAPI, SignerError> {
-    let proposal_parameter = ProposalHashData {
+    let proposal_parameter = multisig::ProposalHashData {
         requester: Address::from_str(&proposer_address)?,
         to: Address::from_str(&to_address)?,
         value: BigUint::from_str(&amount)?,
@@ -581,16 +569,16 @@
     };
 
     let serialize_proposal_parameter =
-        forest_vm::Serialized::serialize::<ProposalHashData>(proposal_parameter)
+        forest_vm::Serialized::serialize::<multisig::ProposalHashData>(proposal_parameter)
             .map_err(|err| SignerError::GenericString(err.to_string()))?;
     let proposal_hash = blake2b_256(&serialize_proposal_parameter);
 
-    let params_txnid = TxnIDParams {
-        id: TxnID(message_id),
+    let params_txnid = multisig::TxnIDParams {
+        id: multisig::TxnID(message_id),
         proposal_hash,
     };
 
-    let params = forest_vm::Serialized::serialize::<TxnIDParams>(params_txnid)
+    let params = forest_vm::Serialized::serialize::<multisig::TxnIDParams>(params_txnid)
         .map_err(|err| SignerError::GenericString(err.to_string()))?;
 
     let multisig_unsigned_message_api = UnsignedMessageAPI {
@@ -629,7 +617,7 @@
     nonce: u64,
 ) -> Result<UnsignedMessageAPI, SignerError> {
     approve_or_cancel_multisig_message(
-        MethodMultisig::Approve as u64,
+        multisig::MethodMultisig::Approve as u64,
         multisig_address,
         message_id,
         proposer_address,
@@ -662,7 +650,7 @@
     nonce: u64,
 ) -> Result<UnsignedMessageAPI, SignerError> {
     approve_or_cancel_multisig_message(
-        MethodMultisig::Cancel as u64,
+        multisig::MethodMultisig::Cancel as u64,
         multisig_address,
         message_id,
         proposer_address,
@@ -686,7 +674,7 @@
 }
 
 /// Utility function to create a payment channel creation message.  Returns unsigned message.
-/// 
+///
 /// # Arguments
 ///
 /// * `from_address` - A string address
@@ -695,24 +683,32 @@
 /// * `nonce` - Nonce of the message; should be from_address's MpoolGetNonce() value
 ///
 pub fn create_pymtchan(
-    from_address: &str,
-    to_address: &str,
+    from_address: String,
+    to_address: String,
     value: String,
     nonce: u64,
 ) -> Result<UnsignedMessageAPI, SignerError> {
-    let create_payment_channel_params = PaymentChannelCreateParams { 
-        from: from_address.to_owned(),
-        to: to_address.to_owned(),
-    };
-
-    let message_params_create_pymtchan = MessageParamsPaymentChannelCreate {
-        code_cid: "fil/1/paymentchannel".to_string(),
-        pch_constructor_params: create_payment_channel_params,
-    };
+    let create_payment_channel_params = paych::ConstructorParams {
+        from: Address::from_str(&from_address)?,
+        to: Address::from_str(&to_address)?,
+    };
+
+    let serialized_constructor_params =
+        forest_vm::Serialized::serialize::<paych::ConstructorParams>(create_payment_channel_params)
+            .map_err(|err| SignerError::GenericString(err.to_string()))?;
+
+    let message_params_create_pymtchan = ExecParams {
+        code_cid: Cid::new_v1(Codec::Raw, Identity::digest(b"fil/1/paymentchannel")),
+        constructor_params: serialized_constructor_params,
+    };
+
+    let serialized_params =
+        forest_vm::Serialized::serialize::<ExecParams>(message_params_create_pymtchan)
+            .map_err(|err| SignerError::GenericString(err.to_string()))?;
 
     // TODO:  don't hardcode gas limit and gas price; use a gas estimator!
     let pch_create_message_api = UnsignedMessageAPI {
-        to: "t01".to_owned(),            // INIT_ACTOR_ADDR
+        to: "t01".to_owned(), // INIT_ACTOR_ADDR
         from: from_address.to_owned(),
         nonce,
         value,
@@ -720,14 +716,14 @@
         gas_price: "100".to_string(),
         gas_limit: 200000000,
         method: MethodInit::Exec as u64,
-        params: MessageParams::MessageParamsPaymentChannelCreate(message_params_create_pymtchan),
+        params: base64::encode(serialized_params.bytes()),
     };
 
     Ok(pch_create_message_api)
 }
 
 /// Utility function to update the state of a payment channel.  Returns unsigned message.
-/// 
+///
 /// # Arguments
 ///
 /// * `pch_address` - A string address
@@ -736,35 +732,44 @@
 /// * `nonce` - Nonce of the message; should be from_address's MpoolGetNonce() value
 ///
 pub fn update_pymtchan(
-    pch_address: &str,
-    from_address: &str,
-    signed_voucher: &SignedVoucher,
+    pch_address: String,
+    from_address: String,
+    signed_voucher: String,
     nonce: u64,
 ) -> Result<UnsignedMessageAPI, SignerError> {
-    let update_payment_channel_params = PaymentChannelUpdateStateParams { 
-        sv: signed_voucher.into(),
+    let sv_cbor = base64::decode(signed_voucher)?;
+
+    let sv: paych::SignedVoucher = forest_encoding::from_slice(sv_cbor.as_ref())?;
+
+    let update_payment_channel_params = paych::UpdateChannelStateParams {
+        sv: sv,
         secret: vec![],
         proof: vec![],
     };
 
+    let serialized_params = forest_vm::Serialized::serialize::<paych::UpdateChannelStateParams>(
+        update_payment_channel_params,
+    )
+    .map_err(|err| SignerError::GenericString(err.to_string()))?;
+
     // TODO:  don't hardcode gas limit and gas price; use a gas estimator!
     let pch_update_message_api = UnsignedMessageAPI {
-        to: from_address.to_owned(),            // INIT_ACTOR_ADDR
-        from: pch_address.to_owned(),
+        to: pch_address, // INIT_ACTOR_ADDR
+        from: from_address,
         nonce,
-        value: "0".to_owned(),
+        value: "0".to_string(),
         // Next two based on https://github.com/filecoin-project/lotus/blob/fe4efa0e0ee045d38f63f4955d01cbf3e36bc41f/paychmgr/simple.go#L40
         gas_price: "100".to_string(),
         gas_limit: 200000000,
-        method: MethodsPaych::UpdateChannelState as u64,
-        params: MessageParams::PaymentChannelUpdateStateParams(update_payment_channel_params),
+        method: paych::MethodsPaych::UpdateChannelState as u64,
+        params: base64::encode(serialized_params.bytes()),
     };
 
     Ok(pch_update_message_api)
 }
 
 /// Utility function to generate a payment channel settle message.  Returns unsigned message.
-/// 
+///
 /// # Arguments
 ///
 /// * `pch_address` - A string address
@@ -772,80 +777,142 @@
 /// * `nonce` - Nonce of the message; should be from_address's MpoolGetNonce() value
 ///
 pub fn settle_pymtchan(
-    pch_address: &str,
-    from_address: &str,
+    pch_address: String,
+    from_address: String,
     nonce: u64,
 ) -> Result<UnsignedMessageAPI, SignerError> {
     // TODO:  don't hardcode gas limit and gas price; use a gas estimator!
     let pch_settle_message_api = UnsignedMessageAPI {
-        to: pch_address.to_owned(),
-        from: from_address.to_owned(),
+        to: pch_address,
+        from: from_address,
+        nonce,
+        value: "0".to_string(),
+        // Next two based on https://github.com/filecoin-project/lotus/blob/fe4efa0e0ee045d38f63f4955d01cbf3e36bc41f/paychmgr/simple.go#L40
+        gas_price: "0".to_string(),
+        gas_limit: 20000000,
+        method: paych::MethodsPaych::Settle as u64,
+        params: base64::encode(Vec::new()),
+    };
+
+    Ok(pch_settle_message_api)
+}
+
+/// Utility function to generate a payment channel collect message.  Returns unsigned message.
+///
+/// # Arguments
+///
+/// * `pch_address` - A string address
+/// * `from_address` - A string address
+/// * `nonce` - Nonce of the message; should be from_address's MpoolGetNonce() value
+///
+pub fn collect_pymtchan(
+    pch_address: String,
+    from_address: String,
+    nonce: u64,
+) -> Result<UnsignedMessageAPI, SignerError> {
+    // TODO:  don't hardcode gas limit and gas price; use a gas estimator!
+    let pch_collect_message_api = UnsignedMessageAPI {
+        to: pch_address,
+        from: from_address,
         nonce: nonce,
         value: "0".to_string(),
         // Next two based on https://github.com/filecoin-project/lotus/blob/fe4efa0e0ee045d38f63f4955d01cbf3e36bc41f/paychmgr/simple.go#L40
         gas_price: "0".to_string(),
         gas_limit: 20000000,
-        method: MethodsPaych::Settle as u64,
-        params: MessageParams::MessageParamsSerialized("".to_string()),
-    };
-
-    Ok(pch_settle_message_api)
-}
-
-/// Utility function to generate a payment channel collect message.  Returns unsigned message.
-/// 
+        method: paych::MethodsPaych::Collect as u64,
+        params: base64::encode(Vec::new()),
+    };
+
+    Ok(pch_collect_message_api)
+}
+
+/// Sign a voucher for payment channel
+///
 /// # Arguments
 ///
-/// * `pch_address` - A string address
-/// * `from_address` - A string address
-/// * `nonce` - Nonce of the message; should be from_address's MpoolGetNonce() value
-///
-pub fn collect_pymtchan(
-    pch_address: &str,
-    from_address: &str,
+/// * `voucher_string` - Voucher as base64 string;
+/// * `private_key` - Private key as base64 string;
+///
+pub fn sign_voucher(
+    voucher_string: String,
+    private_key: &PrivateKey,
+) -> Result<String, SignerError> {
+    let decoded_voucher = base64::decode(voucher_string)?;
+    let mut voucher: paych::SignedVoucher = from_slice(&decoded_voucher)?;
+
+    let secret_key = secp256k1::SecretKey::parse_slice(&private_key.0)?;
+
+    let digest = utils::get_digest(&decoded_voucher)?;
+
+    let blob_to_sign = Message::parse_slice(&digest)?;
+
+    let (signature_rs, recovery_id) = sign(&blob_to_sign, &secret_key);
+
+    let mut signature = SignatureSECP256K1 { 0: [0; 65] };
+    signature.0[..64].copy_from_slice(&signature_rs.serialize()[..]);
+    signature.0[64] = recovery_id.serialize();
+
+    voucher.signature = Some(forest_crypto::signature::Signature::new_secp256k1(
+        signature.0.to_vec(),
+    ));
+
+    let cbor_voucher = base64::encode(to_vec(&voucher)?);
+
+    Ok(cbor_voucher)
+}
+
+/// Create a voucher for payment channel
+///
+/// # Arguments
+///
+/// * `payment_channel_address` - The payment channel address;
+/// * `amount` - Amount in the voucher;
+/// * `lane` - Lane of the voucher;
+/// * `nonce` - Next nonce of the voucher;
+///
+pub fn create_voucher(
+    time_lock_min: i64,
+    time_lock_max: i64,
+    amount: String,
+    lane: u64,
     nonce: u64,
-) -> Result<UnsignedMessageAPI, SignerError> {
-    // TODO:  don't hardcode gas limit and gas price; use a gas estimator!
-    let pch_collect_message_api = UnsignedMessageAPI {
-        to: pch_address.to_owned(),
-        from: from_address.to_owned(),
+    min_settle_height: i64,
+) -> Result<String, SignerError> {
+    let voucher = paych::SignedVoucher {
+        time_lock_min: time_lock_min,
+        time_lock_max: time_lock_max,
+        secret_pre_image: Vec::new(),
+        extra: None,
+        lane: lane,
         nonce: nonce,
-        value: "0".to_string(),
-        // Next two based on https://github.com/filecoin-project/lotus/blob/fe4efa0e0ee045d38f63f4955d01cbf3e36bc41f/paychmgr/simple.go#L40
-        gas_price: "0".to_string(),
-        gas_limit: 20000000,
-        method: MethodsPaych::Collect as u64,
-        params: MessageParams::MessageParamsSerialized("".to_string()),
-    };
-
-    Ok(pch_collect_message_api)
+        amount: BigInt::parse_bytes(amount.as_bytes(), 10).unwrap(),
+        min_settle_height: min_settle_height,
+        merges: Vec::new(),
+        signature: None,
+    };
+
+    let cbor_voucher = base64::encode(to_vec(&voucher)?);
+
+    Ok(cbor_voucher)
 }
 
 #[cfg(test)]
 mod tests {
-    use crate::api::{
-        ConstructorParamsMultisig, MessageParams, MessageParamsMultisig, 
-        MessageParamsPaymentChannelCreate, MessageTxAPI, UnsignedMessageAPI, 
-        PaymentChannelCreateParams, PaymentChannelUpdateStateParams, SignedVoucher,
-        SpecsActorsCryptoSignature,
-    };
+    use crate::api::{MessageParams, MessageTxAPI, UnsignedMessageAPI};
     use crate::signature::{Signature, SignatureBLS};
     use crate::{
-        approve_multisig_message, cancel_multisig_message, create_multisig, key_derive,
-        key_derive_from_seed, key_generate_mnemonic, key_recover, proposal_multisig_message,
-<<<<<<< HEAD
-        serialize_params, transaction_parse, transaction_serialize, transaction_sign_bls_raw,
-        transaction_sign_raw, verify_aggregated_signature, verify_signature, CborBuffer, Mnemonic,
+        approve_multisig_message, cancel_multisig_message, collect_pymtchan, create_multisig,
+        create_pymtchan, key_derive, key_derive_from_seed, key_generate_mnemonic, key_recover,
+        proposal_multisig_message, serialize_params, settle_pymtchan, transaction_parse,
+        transaction_serialize, transaction_sign, transaction_sign_bls_raw, transaction_sign_raw,
+        update_pymtchan, verify_aggregated_signature, verify_signature, CborBuffer, Mnemonic,
         PrivateKey,
-=======
-        transaction_parse, transaction_serialize, transaction_sign_bls_raw, transaction_sign_raw,
-        verify_aggregated_signature, verify_signature, CborBuffer, Mnemonic, PrivateKey,
-        create_pymtchan, update_pymtchan, settle_pymtchan, collect_pymtchan, transaction_sign
->>>>>>> c70ecf6b
     };
     use bip39::{Language, Seed};
+    use extras::paych;
     use forest_encoding::blake2b_256;
     use forest_encoding::to_vec;
+    use num_bigint_chainsafe::BigInt;
     use std::convert::TryFrom;
 
     use bls_signatures::Serialize;
@@ -1223,10 +1290,10 @@
     //         "method": builtin.MethodsInit.Exec,
     //         "params": "(see below)"
     //     }"#;
-	// where the p.ch. payments are going to address 
-	//   t1evcupqzya3nuzhuabg4oxwoe2ls7eamcu3uw4cy
+    // where the p.ch. payments are going to address
+    //   t1evcupqzya3nuzhuabg4oxwoe2ls7eamcu3uw4cy
     //
-    // 
+    //
     // How does simple.go:createPaych() create the Params field?
     //
     // 1. First serialize to/from into 'params':
@@ -1256,7 +1323,7 @@
     //      58 31                  # bytes(49) == From: (t3)smdzzt2fbrzalmfi5
     //        0393079CCF450C7205B0 #              rskc3tc6wpwcj2zbgyu5engqtkk
     //        A8EC64A16E62F59F6127 #              zrxteg2oyqpukqzrhqqfvzqadh7m
-    //        5909B14E91A684D4ACC6 #              tqye4(43liejq) 
+    //        5909B14E91A684D4ACC6 #              tqye4(43liejq)
     //        F321B4EC41F4543313C205AE60019FEC9C304E
     //      01                     # unsigned(1) ==> Nonce: 1
     //      42                     # bytes(2)
@@ -1267,18 +1334,23 @@
     //      02                     # unsigned(2): ==> Method: builtin.
     //                             #                 MethodsInit.Exec (2)
     //      58 6A                  # bytes(106) ==> Params: 'enc' above
-    //        82D82A5819000155001466696C2F312F7061796D656E746368616E6E656C584A8258310393079CCF450C7205B0A8EC64A16E62F59F61275909B14E91A684D4ACC6F321B4EC41F4543313C205AE60019FEC9C304E5501254547C33806DB4C9E8009B8EBD9C4D2E5F20182 
+    //        82D82A5819000155001466696C2F312F7061796D656E746368616E6E656C584A8258310393079CCF450C7205B0A8EC64A16E62F59F61275909B14E91A684D4ACC6F321B4EC41F4543313C205AE60019FEC9C304E5501254547C33806DB4C9E8009B8EBD9C4D2E5F20182
     //      58 61                  # bytes(97) ==> Signature
     //        02836BEF21C8075AD92BE49C2A47C08A2236036B1879301D81B71D285A49E6DE91816FC5C41918F292FD691A5BE23C0E9409C4C62570624356501B785D793950F17BB36E5DA58FE9468E5604D3041B9D13333B8FB1D8A817EFF7FC70A18D676D2C
     #[test]
     fn payment_channel_creation_bls_signing() {
-        let from_key = "f27896e1f501a0a368dc630355f5aed286ab8b5d63b38b75429c17541a44a450";
+        let from_key = "8niW4fUBoKNo3GMDVfWu0oari11js4t1QpwXVBpEpFA=".to_string();
         let _from_address = "t3smdzzt2fbrzalmfi5rskc3tc6wpwcj2zbgyu5engqtkkzrxteg2oyqpukqzrhqqfvzqadh7mtqye443liejq";
-        let bls_key = PrivateKey::try_from(from_key.to_string()).unwrap();
+        let bls_key = PrivateKey::try_from(from_key).unwrap();
         let from_pkey = "93079ccf450c7205b0a8ec64a16e62f59f61275909b14e91a684d4acc6f321b4ec41f4543313c205ae60019fec9c304e";
 
         //let to_key = "f945c98b4ebade1084c583316556fd27ec0ac855a1857e758e71bb59791e030d";
         //let to_address = "t1evcupqzya3nuzhuabg4oxwoe2ls7eamcu3uw4cy";
+
+        /*let paych_constructor_params = paych::ConstructorParams{
+            to: Address::from_str("t1evcupqzya3nuzhuabg4oxwoe2ls7eamcu3uw4cy").unwrap(),
+            from: Address::from_str("t3smdzzt2fbrzalmfi5rskc3tc6wpwcj2zbgyu5engqtkkzrxteg2oyqpukqzrhqqfvzqadh7mtqye443liejq").unwrap(),
+        }*/
 
         let pch_create = serde_json::json!(
         {
@@ -1286,21 +1358,15 @@
             "from": "t3smdzzt2fbrzalmfi5rskc3tc6wpwcj2zbgyu5engqtkkzrxteg2oyqpukqzrhqqfvzqadh7mtqye443liejq",
             "nonce": 1,
             "value": "1",
-            "gasprice": "0",
-            "gaslimit": 1000000,
+            "gasprice": "100",
+            "gaslimit": 200000000,
             "method": 2,           // extras::MethodInit::Exec
-            "params": {
-                "code_cid": "fil/1/paymentchannel",
-                "pch_constructor_params": {
-                    "to": "t1evcupqzya3nuzhuabg4oxwoe2ls7eamcu3uw4cy", 
-                    "from": "t3smdzzt2fbrzalmfi5rskc3tc6wpwcj2zbgyu5engqtkkzrxteg2oyqpukqzrhqqfvzqadh7mtqye443liejq",
-                },
-            }
+            "params": "gtgqWBkAAVUAFGZpbC8xL3BheW1lbnRjaGFubmVsWEqCWDEDkwecz0UMcgWwqOxkoW5i9Z9hJ1kJsU6RpoTUrMbzIbTsQfRUMxPCBa5gAZ/snDBOVQElRUfDOAbbTJ6ACbjr2cTS5fIBgg=="
         });
 
         let pch_create_message_api = create_pymtchan(
-            "t3smdzzt2fbrzalmfi5rskc3tc6wpwcj2zbgyu5engqtkkzrxteg2oyqpukqzrhqqfvzqadh7mtqye443liejq",
-            "t1evcupqzya3nuzhuabg4oxwoe2ls7eamcu3uw4cy",
+            "t3smdzzt2fbrzalmfi5rskc3tc6wpwcj2zbgyu5engqtkkzrxteg2oyqpukqzrhqqfvzqadh7mtqye443liejq".to_string(),
+            "t1evcupqzya3nuzhuabg4oxwoe2ls7eamcu3uw4cy".to_string(),
             "1".to_string(),
             1,
         )
@@ -1319,7 +1385,7 @@
 
         assert_eq!(
             hex::encode(&result),
-            "890042000158310393079ccf450c7205b0a8ec64a16e62f59f61275909b14e91a684d4acc6f321b4ec41f4543313c205ae60019fec9c304e01420001401a000f424002586a82d82a5819000155001466696c2f312f7061796d656e746368616e6e656c584a8258310393079ccf450c7205b0a8ec64a16e62f59f61275909b14e91a684d4acc6f321b4ec41f4543313c205ae60019fec9c304e5501254547c33806db4c9e8009b8ebd9c4d2e5f20182",
+            "890042000158310393079ccf450c7205b0a8ec64a16e62f59f61275909b14e91a684d4acc6f321b4ec41f4543313c205ae60019fec9c304e014200014200641a0bebc20002586a82d82a5819000155001466696c2f312f7061796d656e746368616e6e656c584a8258310393079ccf450c7205b0a8ec64a16e62f59f61275909b14e91a684d4acc6f321b4ec41f4543313c205ae60019fec9c304e5501254547c33806db4c9e8009b8ebd9c4d2e5f20182",
             "Correct unsigned message should match"
         );
 
@@ -1344,20 +1410,14 @@
             "gasprice": "0",
             "gaslimit": 1000000,
             "method": 2,
-            "params": {
-                "code_cid": "fil/1/paymentchannel",
-                "pch_constructor_params": {
-                    "to": "t3smdzzt2fbrzalmfi5rskc3tc6wpwcj2zbgyu5engqtkkzrxteg2oyqpukqzrhqqfvzqadh7mtqye443liejq", 
-                    "from": "t1evcupqzya3nuzhuabg4oxwoe2ls7eamcu3uw4cy"
-                }
-            }
+            "params": "gtgqWBkAAVUAFGZpbC8xL3BheW1lbnRjaGFubmVsWEqCVQElRUfDOAbbTJ6ACbjr2cTS5fIBglgxA5MHnM9FDHIFsKjsZKFuYvWfYSdZCbFOkaaE1KzG8yG07EH0VDMTwgWuYAGf7JwwTg=="
         }"#;
     //
     // Here are the bytes of the final signed message:
     // (see previous example for detailed field labeling)
     //
     // 82                                   # array(2)
-    const PYMTCHAN_EXAMPLE_UNSIGNED_MSG_CBOR : &str = r#"
+    const PYMTCHAN_EXAMPLE_UNSIGNED_MSG_CBOR: &str = r#"
        89                                   # array(9)
           00                                # unsigned(0) 'Version
           42                                # bytes(2)    'To
@@ -1375,27 +1435,26 @@
              82D82A5819000155001466696C2F312F7061796D656E746368616E6E656C584A825501254547C33806DB4C9E8009B8EBD9C4D2E5F2018258310393079CCF450C7205B0A8EC64A16E62F59F61275909B14E91A684D4ACC6F321B4EC41F4543313C205AE60019FEC9C304E 
     "#;
     //   58 42                                # bytes(66)   'Signature
-    //      01D2C3D56B58CAD05781E8107A90DF55B6715DEE12FEEB268CF697FF24BC9ABF5777C7EE2A939F4FD9E8EEB40FB5DE396B73A03DC019699593A87E299E9927F37F01 
+    //      01D2C3D56B58CAD05781E8107A90DF55B6715DEE12FEEB268CF697FF24BC9ABF5777C7EE2A939F4FD9E8EEB40FB5DE396B73A03DC019699593A87E299E9927F37F01
     #[test]
     fn payment_channel_creation_secp256k1_signing() {
-        let from_key = "f945c98b4ebade1084c583316556fd27ec0ac855a1857e758e71bb59791e030d";
+        let from_key = "+UXJi0663hCExYMxZVb9J+wKyFWhhX51jnG7WXkeAw0=".to_string();
         let _from_pkey = "254547c33806db4c9e8009b8ebd9c4d2e5f20182";
-        let privkey = PrivateKey::try_from(from_key.to_string()).unwrap();
-
-        let _pch_create_message_unsigned = serde_json::json!(
-            PYMTCHAN_EXAMPLE_UNSIGNED_MSG);
-        let pch_create_message_api : UnsignedMessageAPI = 
+        let privkey = PrivateKey::try_from(from_key).unwrap();
+
+        let _pch_create_message_unsigned = serde_json::json!(PYMTCHAN_EXAMPLE_UNSIGNED_MSG);
+        let pch_create_message_api: UnsignedMessageAPI =
             serde_json::from_str(PYMTCHAN_EXAMPLE_UNSIGNED_MSG)
-            .expect("Could not serialize unsigned message");
+                .expect("Could not serialize unsigned message");
         // TODO:  ^^^ this is an error, these lines are duplicated.  First one should have called create_pymtchan()
- 
+
         let signed_message_result = transaction_sign(&pch_create_message_api, &privkey).unwrap();
         // TODO:  how do I check the signature of a transaction_sign() result
 
         // Check the raw bytes match the test vector cbor
-        let cbor_result_unsigned_msg = 
+        let cbor_result_unsigned_msg =
             transaction_serialize(&signed_message_result.message).unwrap();
-        let mut expected_unsigned_message_cbor_string : String = 
+        let mut expected_unsigned_message_cbor_string: String =
             PYMTCHAN_EXAMPLE_UNSIGNED_MSG_CBOR.to_string();
         let mut new_expected_unsigned_message_cbor_string = String::from("");
         let re = Regex::new(r"(?P<comment>#.*)").unwrap();
@@ -1405,13 +1464,12 @@
         }
         expected_unsigned_message_cbor_string = new_expected_unsigned_message_cbor_string;
         &expected_unsigned_message_cbor_string.retain(|c| !c.is_whitespace());
-        
+
         assert_eq!(
             hex::encode(&cbor_result_unsigned_msg),
             expected_unsigned_message_cbor_string.to_ascii_lowercase(),
             "Correct unsigned message should match"
         );
-
     }
 
     const PYMTCHAN_UPDATE_EXAMPLE_UNSIGNED_MSG: &str = r#"
@@ -1421,36 +1479,54 @@
         "nonce": 1,
         "value": "0",
         "gasprice": "100",
-        "gaslimit": 20000000,
+        "gaslimit": 200000000,
         "method": 2,
-        "params": "g1hQigAAQPYAAUIAAQCAWEIBfNbDtNF6DAHqTprnuShhmDB+AgesM8ez1/smkrQTWHsvgbvMSEefidI7d0U/82y8AQVFEPe+PLAMg+XOWdT2HQFAQA=="
+        "params": "g4oAAED2AAFCAAEAgFhCAXzWw7TRegwB6k6a57koYZgwfgIHrDPHs9f7JpK0E1h7L4G7zEhHn4nSO3dFP/NsvAEFRRD3vjywDIPlzlnU9h0BQEA="
     }"#;
-    // ^^ params == 8358508a000040f6000142000100805842017cd6c3b4d17a0c01ea4e9ae7b9286198307e0207ac33c7b3d7fb2692b413587b2f81bbcc48479f89d23b77453ff36cbc01054510f7be3cb00c83e5ce59d4f61d014040
 
     #[test]
     fn payment_channel_update() {
-        let from_key = "22cf11134e56d5a47a5f293821ba5503bd6c53689b55042095ef34ae3b3c53c1";
+        use forest_crypto::signature::Signature;
+
+        let from_key = "Is8RE05W1aR6Xyk4IbpVA71sU2ibVQQgle80rjs8U8E=".to_string();
         let _from_pkey = "34a9e12cd978a29b89681365507433c6e3ee9daa"; // from base32decode("gsu6clgzpcrjxclicnsva5bty3r65hnk")
         let _pch_addr_hex = "70125899295ada2a86f7e48f90df1b6b486945ad"; // from base32decode("oajfrgjjllncvbxx4shzbxy3nnegsrnn")
-        let privkey = PrivateKey::try_from(from_key.to_string()).unwrap();
-
-        let sig = SpecsActorsCryptoSignature{
-            typ: 1,
-            data: vec![0x7C, 0xD6, 0xC3, 0xB4, 0xD1, 0x7A, 0x0C, 0x01, 0xEA, 0x4E, 0x9A, 0xE7, 0xB9, 0x28, 0x61, 0x98, 0x30, 0x7E, 0x02, 0x07, 0xAC, 0x33, 0xC7, 0xB3, 0xD7, 0xFB, 0x26, 0x92, 0xB4, 0x13, 0x58, 0x7B, 0x2F, 0x81, 0xBB, 0xCC, 0x48, 0x47, 0x9F, 0x89, 0xD2, 0x3B, 0x77, 0x45, 0x3F, 0xF3, 0x6C, 0xBC, 0x01, 0x05, 0x45, 0x10, 0xF7, 0xBE, 0x3C, 0xB0, 0x0C, 0x83, 0xE5, 0xCE, 0x59, 0xD4, 0xF6, 0x1D, 0x01],
+        let privkey = PrivateKey::try_from(from_key).unwrap();
+
+        let sig = Signature::new_secp256k1(vec![
+            0x7C, 0xD6, 0xC3, 0xB4, 0xD1, 0x7A, 0x0C, 0x01, 0xEA, 0x4E, 0x9A, 0xE7, 0xB9, 0x28,
+            0x61, 0x98, 0x30, 0x7E, 0x02, 0x07, 0xAC, 0x33, 0xC7, 0xB3, 0xD7, 0xFB, 0x26, 0x92,
+            0xB4, 0x13, 0x58, 0x7B, 0x2F, 0x81, 0xBB, 0xCC, 0x48, 0x47, 0x9F, 0x89, 0xD2, 0x3B,
+            0x77, 0x45, 0x3F, 0xF3, 0x6C, 0xBC, 0x01, 0x05, 0x45, 0x10, 0xF7, 0xBE, 0x3C, 0xB0,
+            0x0C, 0x83, 0xE5, 0xCE, 0x59, 0xD4, 0xF6, 0x1D, 0x01,
+        ]);
+
+        let sv = paych::SignedVoucher {
+            time_lock_min: 0,
+            time_lock_max: 0,
+            secret_pre_image: Vec::new(),
+            extra: Option::<paych::ModVerifyParams>::None,
+            lane: 0,
+            nonce: 1,
+            amount: BigInt::parse_bytes(b"1", 10).unwrap(),
+            min_settle_height: 0,
+            merges: vec![],
+            signature: Some(sig),
         };
-        let sv = SignedVoucher::new(0,1,1,&sig);
+
+        let sv_base64 = base64::encode(to_vec(&sv).unwrap());
 
         let pch_update_message_unsigned_api = update_pymtchan(
-            "t2oajfrgjjllncvbxx4shzbxy3nnegsrnnk3tq2tq",
-            "t1gsu6clgzpcrjxclicnsva5bty3r65hnkqpd4jaq",
-            &sv,
+            "t1gsu6clgzpcrjxclicnsva5bty3r65hnkqpd4jaq".to_string(),
+            "t2oajfrgjjllncvbxx4shzbxy3nnegsrnnk3tq2tq".to_string(),
+            sv_base64,
             1,
         )
         .unwrap();
 
         let pch_update_message_unsigned_expected: UnsignedMessageAPI =
             serde_json::from_str(PYMTCHAN_UPDATE_EXAMPLE_UNSIGNED_MSG)
-            .expect("Could not serialize unsigned message");
+                .expect("Could not serialize unsigned message");
 
         assert_eq!(
             serde_json::to_string(&pch_update_message_unsigned_expected).unwrap(),
@@ -1480,30 +1556,30 @@
         "method": 3,
         "params": ""
     }"#;
-    
+
     #[test]
     fn payment_channel_settle() {
-        let from_key = "22cf11134e56d5a47a5f293821ba5503bd6c53689b55042095ef34ae3b3c53c1";
+        let from_key = "Is8RE05W1aR6Xyk4IbpVA71sU2ibVQQgle80rjs8U8E=".to_string();
         let _from_pkey = "34a9e12cd978a29b89681365507433c6e3ee9daa"; // from base32decode("gsu6clgzpcrjxclicnsva5bty3r65hnk")
         let _pch_addr_hex = "70125899295ada2a86f7e48f90df1b6b486945ad"; // from base32decode("oajfrgjjllncvbxx4shzbxy3nnegsrnn")
-        let privkey = PrivateKey::try_from(from_key.to_string()).unwrap();
+        let privkey = PrivateKey::try_from(from_key).unwrap();
 
         let pch_settle_message_unsigned_api = settle_pymtchan(
-            "t2oajfrgjjllncvbxx4shzbxy3nnegsrnnk3tq2tq",
-            "t1gsu6clgzpcrjxclicnsva5bty3r65hnkqpd4jaq",
+            "t2oajfrgjjllncvbxx4shzbxy3nnegsrnnk3tq2tq".to_string(),
+            "t1gsu6clgzpcrjxclicnsva5bty3r65hnkqpd4jaq".to_string(),
             1,
         )
         .unwrap();
 
         let pch_settle_message_unsigned_expected: UnsignedMessageAPI =
             serde_json::from_str(PYMTCHAN_SETTLE_EXAMPLE_UNSIGNED_MSG)
-            .expect("Could not serialize unsigned message");
+                .expect("Could not serialize unsigned message");
 
         assert_eq!(
             serde_json::to_string(&pch_settle_message_unsigned_expected).unwrap(),
             serde_json::to_string(&pch_settle_message_unsigned_api).unwrap()
         );
-        
+
         // Sign
         let signature = transaction_sign_raw(&pch_settle_message_unsigned_api, &privkey).unwrap();
 
@@ -1530,27 +1606,27 @@
 
     #[test]
     fn payment_channel_collect() {
-        let from_key = "22cf11134e56d5a47a5f293821ba5503bd6c53689b55042095ef34ae3b3c53c1";
+        let from_key = "Is8RE05W1aR6Xyk4IbpVA71sU2ibVQQgle80rjs8U8E=".to_string();
         let _from_pkey = "34a9e12cd978a29b89681365507433c6e3ee9daa"; // from base32decode("gsu6clgzpcrjxclicnsva5bty3r65hnk")
         let _pch_addr_hex = "70125899295ada2a86f7e48f90df1b6b486945ad"; // from base32decode("oajfrgjjllncvbxx4shzbxy3nnegsrnn")
         let privkey = PrivateKey::try_from(from_key.to_string()).unwrap();
 
         let pch_collect_message_unsigned_api = collect_pymtchan(
-            "t2oajfrgjjllncvbxx4shzbxy3nnegsrnnk3tq2tq",
-            "t1gsu6clgzpcrjxclicnsva5bty3r65hnkqpd4jaq",
+            "t2oajfrgjjllncvbxx4shzbxy3nnegsrnnk3tq2tq".to_string(),
+            "t1gsu6clgzpcrjxclicnsva5bty3r65hnkqpd4jaq".to_string(),
             1,
         )
         .unwrap();
 
         let pch_collect_message_unsigned_expected: UnsignedMessageAPI =
             serde_json::from_str(PYMTCHAN_COLLECT_EXAMPLE_UNSIGNED_MSG)
-            .expect("Could not serialize unsigned message");
+                .expect("Could not serialize unsigned message");
 
         assert_eq!(
             serde_json::to_string(&pch_collect_message_unsigned_expected).unwrap(),
             serde_json::to_string(&pch_collect_message_unsigned_api).unwrap()
         );
-    
+
         // Sign
         let signature = transaction_sign_raw(&pch_collect_message_unsigned_api, &privkey).unwrap();
 
@@ -1565,8 +1641,8 @@
 
     #[test]
     fn serialize_signed_payment_voucher() {
+        use crate::api::SignedVoucherAPI;
         use crate::api::SpecsActorsCryptoSignature;
-        use crate::api::SignedVoucher;
         use serde_cbor::ser::to_vec_packed;
 
         // This is the Lotus voucher
@@ -1590,17 +1666,30 @@
         //  017CD6C3B4D17A0C01EA4E9AE7B9286198307E0207AC33C7B3D7FB2692B413587B2F81BBCC48479F89D23B77453FF36CBC01054510F7BE3CB00C83E5CE59D4F61D01
         let test_vector_cbor_hex_string = "8a000040f6000142000100805842017cd6c3b4d17a0c01ea4e9ae7b9286198307e0207ac33c7b3d7fb2692b413587b2f81bbcc48479f89d23b77453ff36cbc01054510f7be3cb00c83e5ce59d4f61d01";
 
-        let sig = SpecsActorsCryptoSignature{
+        let sig = SpecsActorsCryptoSignature {
             typ: 1,
-            data: vec![0x7C, 0xD6, 0xC3, 0xB4, 0xD1, 0x7A, 0x0C, 0x01, 0xEA, 0x4E, 0x9A, 0xE7, 0xB9, 0x28, 0x61, 0x98, 0x30, 0x7E, 0x02, 0x07, 0xAC, 0x33, 0xC7, 0xB3, 0xD7, 0xFB, 0x26, 0x92, 0xB4, 0x13, 0x58, 0x7B, 0x2F, 0x81, 0xBB, 0xCC, 0x48, 0x47, 0x9F, 0x89, 0xD2, 0x3B, 0x77, 0x45, 0x3F, 0xF3, 0x6C, 0xBC, 0x01, 0x05, 0x45, 0x10, 0xF7, 0xBE, 0x3C, 0xB0, 0x0C, 0x83, 0xE5, 0xCE, 0x59, 0xD4, 0xF6, 0x1D, 0x01],
+            data: vec![
+                0x7C, 0xD6, 0xC3, 0xB4, 0xD1, 0x7A, 0x0C, 0x01, 0xEA, 0x4E, 0x9A, 0xE7, 0xB9, 0x28,
+                0x61, 0x98, 0x30, 0x7E, 0x02, 0x07, 0xAC, 0x33, 0xC7, 0xB3, 0xD7, 0xFB, 0x26, 0x92,
+                0xB4, 0x13, 0x58, 0x7B, 0x2F, 0x81, 0xBB, 0xCC, 0x48, 0x47, 0x9F, 0x89, 0xD2, 0x3B,
+                0x77, 0x45, 0x3F, 0xF3, 0x6C, 0xBC, 0x01, 0x05, 0x45, 0x10, 0xF7, 0xBE, 0x3C, 0xB0,
+                0x0C, 0x83, 0xE5, 0xCE, 0x59, 0xD4, 0xF6, 0x1D, 0x01,
+            ],
         };
-        let sv = SignedVoucher::new(0,1,1,&sig);
+        let sv = SignedVoucherAPI::new(0, 1, 1, &sig);
         let serialized_cbor = to_vec_packed(&sv).unwrap();
         let mut serialized_cbor_hex_string = String::new();
-        serialized_cbor.iter().for_each(|x| serialized_cbor_hex_string.push_str( &format!("{:02x}", x) ));
+        serialized_cbor
+            .iter()
+            .for_each(|x| serialized_cbor_hex_string.push_str(&format!("{:02x}", x)));
         //println!("serialized cbor = '{}'",serialized_cbor_hex_string);
         assert_eq!(serialized_cbor_hex_string, test_vector_cbor_hex_string);
     }
+
+    /*#[test]
+    fn test_sign_voucher() {
+
+    }*/
 
     #[test]
     fn support_multisig_create() {
