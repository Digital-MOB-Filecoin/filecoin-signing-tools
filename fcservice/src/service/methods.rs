//////! Fcservice RPC Client

use crate::service::error::ServiceError;
use fcsigner::api::UnsignedMessageUserAPI;
use fcsigner::utils::{from_hex_string, to_hex_string};
use jsonrpc_core::{Id, MethodCall, Success, Version};
use serde::{Deserialize, Serialize};
use serde_json::Value;

pub async fn key_generate(_c: MethodCall) -> Result<Success, ServiceError> {
    Err(ServiceError::NotImplemented)
}

pub async fn key_derive(_c: MethodCall) -> Result<Success, ServiceError> {
    Err(ServiceError::NotImplemented)
}

pub async fn transaction_create(c: MethodCall) -> Result<Success, ServiceError> {
    let y = c.params.parse::<UnsignedMessageUserAPI>()?;
    let cbor_hexstring = fcsigner::transaction_create(y)?;

    let so = Success {
        jsonrpc: Some(Version::V2),
        result: Value::from(cbor_hexstring),
        id: Id::Num(1),
    };

    Ok(so)
}

pub async fn transaction_parse(_c: MethodCall) -> Result<Success, ServiceError> {
    Err(ServiceError::NotImplemented)
}

<<<<<<< HEAD
#[derive(Debug, Deserialize, Serialize)]
pub struct SignTransactionParamsAPI {
    pub transaction: UnsignedMessageUserAPI,
    pub prvkey_hex: String,
}

pub async fn sign_transaction(c: MethodCall) -> Result<Success, ServiceError> {
    let params = c.params.parse::<SignTransactionParamsAPI>()?;

    let prvkey_bytes = from_hex_string(&params.prvkey_hex)?;
    //let secret_key = SecretKey::parse_slice(&prvkey_bytes)?;

    let (signed_message, v) = fcsigner::sign_transaction(params.transaction, &prvkey_bytes)?;

    let so = Success {
        jsonrpc: Some(Version::V2),
        result: Value::from([to_hex_string(&signed_message), format!("{:02x}", &v)].concat()),
        id: Id::Num(1),
    };

    Ok(so)
}

#[derive(Debug, Deserialize, Serialize)]
pub struct VerifySignatureParamsAPI {
    pub signature_hex: String,
    pub message_hex: String,
}

pub async fn verify_signature(c: MethodCall) -> Result<Success, ServiceError> {
    let params = c.params.parse::<VerifySignatureParamsAPI>()?;

    let signature = from_hex_string(&params.signature_hex)?;
    let message = from_hex_string(&params.message_hex)?;

    let result = fcsigner::verify_signature(&signature, &message)?;

    let so = Success {
        jsonrpc: Some(Version::V2),
        result: Value::from(result),
        id: Id::Num(1),
    };

    Ok(so)
}

pub async fn example_something_else_and_retrieve_nonce(
    _c: MethodCall,
) -> Result<Success, ServiceError> {
    // FIXME: add lru cache

    let addr = String::from("some_address");
    let nonce = get_nonce(&addr).await?;

    let so = Success {
        jsonrpc: Some(Version::V2),
        result: Value::from(nonce),
        id: Id::Num(1),
    };

    Ok(so)
=======
#[cfg(test)]
mod tests {
    use crate::service::client::get_nonce;
    use futures_await_test::async_test;

    #[ignore]
    #[async_test]
    async fn example_something_else_and_retrieve_nonce() {
        // FIXME: use configuration parameters instead
        let url = "https://lotus-dev.temporal.cloud/rpc/v0";
        let jwt = "some_token";
        let addr = "t1jdlfl73voaiblrvn2yfivvn5ifucwwv5f26nfza";

        let nonce = get_nonce(&url, &jwt, &addr).await;
        assert!(nonce.is_ok());
    }
>>>>>>> 1c30fc75
}<|MERGE_RESOLUTION|>--- conflicted
+++ resolved
@@ -32,7 +32,6 @@
     Err(ServiceError::NotImplemented)
 }
 
-<<<<<<< HEAD
 #[derive(Debug, Deserialize, Serialize)]
 pub struct SignTransactionParamsAPI {
     pub transaction: UnsignedMessageUserAPI,
@@ -79,22 +78,6 @@
     Ok(so)
 }
 
-pub async fn example_something_else_and_retrieve_nonce(
-    _c: MethodCall,
-) -> Result<Success, ServiceError> {
-    // FIXME: add lru cache
-
-    let addr = String::from("some_address");
-    let nonce = get_nonce(&addr).await?;
-
-    let so = Success {
-        jsonrpc: Some(Version::V2),
-        result: Value::from(nonce),
-        id: Id::Num(1),
-    };
-
-    Ok(so)
-=======
 #[cfg(test)]
 mod tests {
     use crate::service::client::get_nonce;
@@ -111,5 +94,4 @@
         let nonce = get_nonce(&url, &jwt, &addr).await;
         assert!(nonce.is_ok());
     }
->>>>>>> 1c30fc75
 }